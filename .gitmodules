--- conflicted
+++ resolved
@@ -64,15 +64,12 @@
 [submodule "deps/sonLib"]
 	path = deps/sonLib
 	url = https://github.com/benedictpaten/sonLib.git
-<<<<<<< HEAD
 [submodule "deps/fermi-lite"]
 	path = deps/fermi-lite
     url = https://github.com/edawson/fermi-lite.git
 [submodule "deps/rocksdb"]
     path = deps/rocksdb
     url = https://github.com/facebook/rocksdb.git
-=======
 [submodule "deps/gperftools"]
 	path = deps/gperftools
-	url = https://github.com/gperftools/gperftools.git
->>>>>>> 1ae2ad08
+	url = https://github.com/gperftools/gperftools.git