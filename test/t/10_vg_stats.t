#!/usr/bin/env bash

BASH_TAP_ROOT=../deps/bash-tap
. ../deps/bash-tap/bash-tap-bootstrap

PATH=../bin:$PATH # for vg

plan tests 11

vg construct -r 1mb1kgp/z.fa -v 1mb1kgp/z.vcf.gz >z.vg
#is $? 0 "construction of a 1 megabase graph from the 1000 Genomes succeeds"

nodes=$(vg stats -z z.vg | head -1 | cut -f 2)
real_nodes=$(vg view -j z.vg | jq -c '.node[]' | wc -l)
is $nodes $real_nodes "vg stats reports the expected number of nodes"

edges=$(vg stats -z z.vg | tail -1 | cut -f 2)
real_edges=$(vg view -j z.vg | jq -c '.edge[]' | wc -l)
is $edges $real_edges "vg stats reports the expected number of edges"

graph_length=$(vg stats -l z.vg | tail -1 | cut -f 2)
real_length=$(vg view -j z.vg | jq -r '.node[].sequence' | tr -d '\n' | wc -c)
is $graph_length $real_length "vg stats reports the expected graph length"

subgraph_count=$(vg stats -s z.vg | wc -l)
is $subgraph_count 1 "vg stats reports the correct number of subgraphs"

subgraph_length=$(vg stats -s z.vg | head -1 | cut -f 2)
is $subgraph_length $graph_length  "vg stats reports the correct subgraph length"

rm -f z.vg

vg construct -r tiny/tiny.fa -v tiny/tiny.vcf.gz >t.vg
is $(vg stats -n 13 -d t.vg | cut -f 2) 38 "distance to head is correct"
is $(vg stats -n 13 -t t.vg | cut -f 2) 11 "distance to tail is correct"
rm -f t.vg

vg construct -m 1000 -r small/x.fa -a -f -v small/x.vcf.gz >x.vg
vg index -x x.xg -g x.gcsa -k 16 x.vg
vg map -x x.xg -g x.gcsa -T small/x-s1337-n100.reads >x.gam
is "$(vg stats -a x.gam x.vg | md5sum | cut -f 1 -d\ )" "$(md5sum correct/10_vg_stats/15.txt | cut -f 1 -d\ )" "aligned read stats are computed correctly"

is "$(vg stats -z x.vg)" "$(vg stats -z x.xg)" "basic stats agree between graph formats"

is "$(vg stats -a x.gam | grep 'Total alignments')" "Total alignments: 100" "stats can be computed for GAM files without graphs"
rm -f x.vg x.xg x.gcsa x.gam

<<<<<<< HEAD
vg msga -g <(vg msga -f msgas/cycle.fa -b s1 -w 11 -O 10 -k 4 -t 1 | vg mod -D - | vg mod -U 10 -) -f msgas/cycle.fa -t 1 | vg mod -N - | vg mod -U 10 - >c.vg
is $(vg stats -O c.vg | wc -l) 249 "a path overlap description of a cyclic graph built by msga has the expected length"
rm -f c.vg
=======
vg construct -v tiny/tiny.vcf.gz -r tiny/tiny.fa | vg view -g - > tiny_names.gfa
printf "P\tref.1\t1+,3+,5+,6+,8+,9+,11+,12+,14+,15+\t8M,1M,1M,3M,1M,19M,1M,4M,1M,11M\n" >> tiny_names.gfa
printf "P\talt1.1\t1+,2+,4+,6+,8+,9+,11+,12+,14+,15+\t8M,1M,1M,3M,1M,19M,1M,4M,1M,11M\n" >> tiny_names.gfa
vg view -Fv tiny_names.gfa > tiny_names.vg 
is $(vg stats -O tiny_names.vg | wc -l) 113 "a path overlap description of a test graph has the expected length"
rm -f tiny_names.gfa tiny_names.vg
>>>>>>> 6cfe0001
<|MERGE_RESOLUTION|>--- conflicted
+++ resolved
@@ -45,15 +45,9 @@
 is "$(vg stats -a x.gam | grep 'Total alignments')" "Total alignments: 100" "stats can be computed for GAM files without graphs"
 rm -f x.vg x.xg x.gcsa x.gam
 
-<<<<<<< HEAD
-vg msga -g <(vg msga -f msgas/cycle.fa -b s1 -w 11 -O 10 -k 4 -t 1 | vg mod -D - | vg mod -U 10 -) -f msgas/cycle.fa -t 1 | vg mod -N - | vg mod -U 10 - >c.vg
-is $(vg stats -O c.vg | wc -l) 249 "a path overlap description of a cyclic graph built by msga has the expected length"
-rm -f c.vg
-=======
 vg construct -v tiny/tiny.vcf.gz -r tiny/tiny.fa | vg view -g - > tiny_names.gfa
 printf "P\tref.1\t1+,3+,5+,6+,8+,9+,11+,12+,14+,15+\t8M,1M,1M,3M,1M,19M,1M,4M,1M,11M\n" >> tiny_names.gfa
 printf "P\talt1.1\t1+,2+,4+,6+,8+,9+,11+,12+,14+,15+\t8M,1M,1M,3M,1M,19M,1M,4M,1M,11M\n" >> tiny_names.gfa
 vg view -Fv tiny_names.gfa > tiny_names.vg 
 is $(vg stats -O tiny_names.vg | wc -l) 113 "a path overlap description of a test graph has the expected length"
-rm -f tiny_names.gfa tiny_names.vg
->>>>>>> 6cfe0001
+rm -f tiny_names.gfa tiny_names.vg