/**
 * \file minimizer_mapper.cpp
 * Defines the code for the minimizer-and-GBWT-based mapper.
 */

#include "minimizer_mapper.hpp"

#include "annotation.hpp"
#include "path_subgraph.hpp"
#include "multipath_alignment.hpp"
#include "split_strand_graph.hpp"
#include "subgraph.hpp"
#include "statistics.hpp"
#include "algorithms/count_covered.hpp"
#include "algorithms/intersect_path_offsets.hpp"
#include "algorithms/extract_containing_graph.hpp"
#include "algorithms/extract_connecting_graph.hpp"

#include <bdsg/overlays/strand_split_overlay.hpp>
#include <gbwtgraph/algorithms.h>
#include <gbwtgraph/cached_gbwtgraph.h>

#include <iostream>
#include <algorithm>
#include <cmath>
#include <cfloat>

// Turn on debugging prints
//#define debug
// Turn on printing of minimizer fact tables
//#define print_minimizer_table
// Dump local graphs that we align against 
//#define debug_dump_graph
// Dump fragment length distribution information
//#define debug_fragment_distr
//Do a brute force check that clusters are correct
//#define debug_validate_clusters

namespace vg {

using namespace std;

MinimizerMapper::MinimizerMapper(const gbwtgraph::GBWTGraph& graph,
    const gbwtgraph::DefaultMinimizerIndex& minimizer_index,
    SnarlDistanceIndex* distance_index, 
    const PathPositionHandleGraph* path_graph) :
    path_graph(path_graph), minimizer_index(minimizer_index),
    distance_index(distance_index),  
    clusterer(distance_index, &graph),
    gbwt_graph(graph),
    extender(gbwt_graph, *(get_regular_aligner())),
    fragment_length_distr(1000,1000,0.95) {
    
    // The GBWTGraph needs a GBWT
    assert(graph.index != nullptr);
}

//-----------------------------------------------------------------------------

/// Accessors for attributes of a type when used as a seed.
/// We use these to make templated code generic over the old and new seeds, so
/// we don't need to write the same algorithm twice to satisfy the type system,
/// or because things have slightly different names or types depending on which
/// seeds we're using.
///
/// You are meant to pass this template the seed type you are using, and then
/// fetch out the type or function you need, and you will get the right version
/// for the seed type you have.
template<typename SeedType>
struct seed_traits {
    // We don't actually define the interface here, because templates don't do any sort of inheritance.
};

/**
 * Traits for the new seed type.
 *
 * Defines what MinimizerMapper algorithms have to know about
 * NewSnarlSeedClusterer seeds to work with them.
 */
template<>
struct seed_traits<NewSnarlSeedClusterer::Seed> {
    /// Get SeedType to use later, because it makes more sense to use that in
    /// the function signatures than the type we're specialized on.
    using SeedType = NewSnarlSeedClusterer::Seed;
    
    /// What minimizer index payload type should we use for decoding minimizer index payloads?
    using MIPayload = vg::MIPayload;
    /// What chain info should we keep around during clustering?
<<<<<<< HEAD
    using chain_info_t = tuple<size_t, size_t, size_t, size_t, bool, bool, bool, bool, size_t, size_t>;
=======
    using chain_info_t = vg::MIPayloadValues;
>>>>>>> d2f1c908
    
    /// How should we initialize chain info when it's not stored in the minimizer index?
    inline static chain_info_t no_chain_info() {
        return {MIPayload::NO_VALUE, MIPayload::NO_VALUE, MIPayload::NO_VALUE, MIPayload::NO_VALUE, false,
                false, false, false, MIPayload::NO_VALUE, MIPayload::NO_VALUE };
    } 
    
    /// How do we convert chain info to an actual seed of the type we are using?
    /// Also needs to know the hit position, and the minimizer number.
    inline static SeedType chain_info_to_seed(const pos_t& hit, size_t minimizer, const chain_info_t& chain_info) {
        return { hit, minimizer, chain_info };
    }
};

//-----------------------------------------------------------------------------

string MinimizerMapper::log_name() {
    return "T" + to_string(omp_get_thread_num()) + ":\t";
}

string MinimizerMapper::log_alignment(const Alignment& aln) {
    if (aln.sequence().size() < LONG_LIMIT && aln.path().mapping_size() < LONG_LIMIT/32 ) {
        // Log as a short alignment
        return pb2json(aln);
    } else {
        // Log as a long alignment
        
        stringstream ss;
        ss << log_alignment(aln.path(), true);
        ss << " score " << aln.score();
        return ss.str();
    }
}

string MinimizerMapper::log_alignment(const Path& path, bool force_condensed) {
    if (path.mapping_size() < LONG_LIMIT/32 && !force_condensed) {
        // Log as a short alignment
        return pb2json(path);
    } else {
        // Log as a long alignment
        
        // Turn it into one big CIGAR string
        vector<pair<int, char>> cigar;
        for (auto& mapping : path.mapping()) {
            mapping_cigar(mapping, cigar);
        }
        
        // And then put that
        stringstream ss;
        if (!cigar.empty()) {
            ss << cigar_string(cigar);
        } else {
            ss << "<empty alignment>";
        }
        if (path.mapping_size() > 0) {
            ss << "@" << path.mapping(0).position().node_id()
                << (path.mapping(0).position().is_reverse() ? '-' : '+');
        }
        return ss.str();
        
        // TODO: Include visited nodes as collapsed ranges of consecutive IDs?
    }
}

string MinimizerMapper::log_bits(const std::vector<bool>& bits) {
    stringstream ss;
    
    // We're going to take groups of 8 bits into here, and then emit them as
    // 8-dot Braille characters.
    unsigned char scratch = 0;
    for (size_t i = 0; i < bits.size(); i++) {
        // We want earlier bits to be top and left aligned, and this is easier
        // if we make later bits the high bits and push earlier bits to the low
        // bits.
        //
        // So shift everything down and put in at the highest place.
        scratch = (scratch >> 1) | ((unsigned char)bits[i] << 7);
        if (i % 8 == 7 || i + 1 == bits.size()) {
            // Time to ship it
            
            // Make sure to finish aligning the first bit down if this is a
            // partial byte.
            scratch = scratch >> (7 - i % 8);
            
            // We want our layout to be (numbering LSB to MSB):
            //
            // 0 4
            // 1 5
            // 2 6
            // 3 7
            //
            // Unicode Braille is laid out:
            //
            // 0 3
            // 1 4
            // 2 5
            // 6 7
            //
            // So we have to:
            // - Keep 012 and 7 in place
            // - Move 3 up by 3 to become 6
            // - Move 456 down by 1 to become 345
            scratch = (scratch & 0b10000111) |
                     ((scratch & 0b00001000) << 3) |
                     ((scratch & 0b01110000) >> 1);
            
            // Braille block codepoints would be 0x2800 + scratch
            
            // Encode as UTF-8. These are all above U+0800 and below U+FFFF so
            // we need 3 bytes.
            // First 4 bits are always 0xe.
            // First 4 data bits (0x2) go in low nibble of first byte.
            ss << (char) 0xe2;
            // Next two bits are always 0b10.
            // Next 4 data bits (0x8) and high 2 bits of scratch go in next byte.
            ss << (char) ((0b10 << 6) | (0x80 >> 2) | (scratch >> 6));
            // Next two bits are also always 0b10.
            // Low 6 bits of scratch go in last byte.
            ss << (char) ((0b10 << 6) | (scratch & 0b00111111));
            
            // Clear out since the last cycle may be partial and we don't want
            // stray bits.
            scratch = 0;
        }
    }
    return ss.str();
}

template<typename SeedType>
void MinimizerMapper::dump_chaining_problem(const algorithms::ChainingSpace<SeedType, Minimizer>& space, const std::vector<SeedType>& seeds, const std::vector<size_t>& cluster_seeds_sorted) {
    ProblemDumpExplainer exp;
    
    // We need to keep track of all the points we want in our problem subgraph.
    std::vector<pos_t> seed_positions;
    seed_positions.reserve(cluster_seeds_sorted.size());
    
    exp.object_start();
    
    // Save all the items
    exp.key("items");
    exp.array_start();
    for (auto& index : cluster_seeds_sorted) {
        exp.object_start();
        exp.key("read_start");
        exp.value(space.read_start(seeds[index]));
        exp.key("read_end");
        exp.value(space.read_end(seeds[index]));
        
        if (space.graph) {
            pos_t graph_start = space.graph_start(seeds[index]);
            seed_positions.push_back(graph_start);
            exp.key("graph_start");
            exp.value(graph_start);
            exp.key("graph_end");
            exp.value(space.graph_end(seeds[index]));
        }
        exp.object_end();
    }
    exp.array_end();
    
    if (space.graph) {
        // Get the subgraph for the cluster
        HashGraph subgraph;
        algorithms::extract_containing_graph(space.graph, &subgraph, seed_positions, 10000);
        exp.key("subgraph");
        exp.value(subgraph);
    }
    
    exp.object_end();
}

void MinimizerMapper::dump_debug_sequence(ostream& out, const string& sequence) {
    int digits_needed = (int) ceil(log10(sequence.size()));
    for (int digit = digits_needed - 1; digit >= 0; digit--) {
        out << log_name();
        for (size_t i = 0; i < sequence.size(); i++) {
            // Output the correct digit for this place in this number
            out << (char) ('0' + (uint8_t) floor(i % (int) round(pow(10, digit + 1)) / pow(10, digit)));
        }
        out << endl;
    }
    out << log_name() << sequence << endl;
}

void MinimizerMapper::dump_debug_extension_set(const HandleGraph& graph, const Alignment& aln, const vector<GaplessExtension>& extended_seeds) {
    
    if (aln.sequence().size() >= LONG_LIMIT) {
        // Describe the extensions, because the read is huge
        cerr << log_name() << "<" << extended_seeds.size() << " extensions>" << endl;
    } else {
        // Show a diagram
        dump_debug_sequence(cerr, aln.sequence());
        
        for (auto& ext : extended_seeds) {
            // For each extension
            
            cerr << log_name();
            
            for (size_t i = 0; i < ext.read_interval.first; i++) {
                // Space until it starts
                cerr << ' ';
            }
            
            for (size_t i = ext.read_interval.first; i < ext.read_interval.second; i++) {
                if (std::find(ext.mismatch_positions.begin(), ext.mismatch_positions.end(), i) != ext.mismatch_positions.end()) {
                    // Has an error here
                    cerr << "*";
                } else {
                    // A match
                    cerr << aln.sequence()[i];
                }
            }
            cerr << " @";
            for (const handle_t& h : ext.path) {
                cerr << " " << graph.get_id(h);
            }
            cerr << endl;
        }
    }
}

void MinimizerMapper::dump_debug_minimizers(const VectorView<MinimizerMapper::Minimizer>& minimizers, const string& sequence, const vector<size_t>* to_include) {

    if (sequence.size() >= LONG_LIMIT) {
        // Describe the minimizers, because the read is huge
        size_t minimizer_count = to_include ? to_include->size() : minimizers.size();
        if (minimizer_count < MANY_LIMIT) {
            auto print_minimizer = [&](size_t i) {
                cerr << log_name() << "Minimizer " << i << ": " << minimizers[i].forward_sequence() << "@" << minimizers[i].forward_offset() << " with " << minimizers[i].hits << " hits" << endl;
            };
            
            if (to_include) {
                for (auto& i : *to_include) {
                    print_minimizer(i);
                }
            } else {
                for (size_t i = 0; i < minimizers.size(); i++) {
                     print_minimizer(i);
                }
            }
        } else {
            cerr << log_name() << "<" << minimizer_count << " minimizers>" << endl;
        }
    } else {
        // Draw a diagram
        dump_debug_sequence(cerr, sequence);
        
        vector<size_t> all;
        if (to_include == nullptr) {
            // Synthesize a list of all minimizers
            to_include = &all;
            for (size_t i = 0; i < minimizers.size(); i++) {
                all.push_back(i);
            }
            
            // Sort minimizer subset so we go through minimizers in increasing order of start position
            std::sort(all.begin(), all.end(), [&](size_t a, size_t b) {
                // Return true if a must come before b, and false otherwise
                return minimizers[a].forward_offset() < minimizers[b].forward_offset();
            });
        }
        
        // Dump minimizers
        for (auto& index : *to_include) {
            // For each minimizer
            
            cerr << log_name();
            
            auto& m = minimizers[index];
            for (size_t i = 0; i < m.agglomeration_start; i++) {
                // Space until its agglomeration starts
                cerr << ' ';
            }
            
            for (size_t i = m.agglomeration_start; i < m.forward_offset(); i++) {
                // Do the beginnign of the agglomeration
                cerr << '-';
            }
            // Do the minimizer itself
            cerr << m.value.key.decode(m.length);
            for (size_t i = m.forward_offset() + m.length ; i < m.agglomeration_start + m.agglomeration_length; i++) {
                // Do the tail end of the agglomeration
                cerr << '-';
            }
            
            // Tag with metadata
            cerr << " (#" << index << ", " << m.hits << " hits)" << endl;
        }
    }
}

template<typename SeedType>
void MinimizerMapper::dump_debug_clustering(const Cluster& cluster, size_t cluster_number, const VectorView<Minimizer>& minimizers, const std::vector<SeedType>& seeds) {
    if (cluster.seeds.size() < MANY_LIMIT) {
        // There are a few seeds so describe them individually.
        for (auto hit_index : cluster.seeds) {
            cerr << log_name() << "Minimizer " << seeds[hit_index].source << " is present in cluster " << cluster_number << endl;
        }
    } else {
        // Describe the seeds in aggregate
        std::vector<bool> presence(minimizers.size());
        for (auto hit_index : cluster.seeds) {
            presence[seeds[hit_index].source] = true;
        }
        cerr << log_name() << "Minimizers in cluster " << cluster_number << "\t" << log_bits(presence) << endl;
    }
}
template<typename SeedType>
bool MinimizerMapper::validate_clusters(const std::vector<std::vector<Cluster>>& clusters, const std::vector<std::vector<SeedType>>& seeds, size_t read_limit, size_t fragment_limit) const {
    vector<vector<pos_t>> fragment_clusters;
    for (size_t read_num = 0 ; read_num < clusters.size() ; read_num ++) {
        auto& one_read_clusters = clusters[read_num];
        if (one_read_clusters.size() > 0) {
            for (size_t cluster_num1 = 0; cluster_num1 < one_read_clusters.size(); cluster_num1++) {
                // For each cluster -cluster this cluster to ensure that there is only one
                vector<size_t> clust = one_read_clusters[cluster_num1].seeds;
                size_t fragment_cluster = one_read_clusters[cluster_num1].fragment;
                if (fragment_cluster >= fragment_clusters.size()) {
                    fragment_clusters.resize(fragment_cluster+1);
                }
                
                structures::UnionFind new_clusters (clust.size(), false);
                for (size_t i1 = 0 ; i1 < clust.size() ; i1++) {
                    pos_t pos1 = seeds[read_num][clust[i1]].pos;
                    fragment_clusters[fragment_cluster].emplace_back(pos1);
                    
                    for (size_t cluster_num2 = 0 ; cluster_num2 < one_read_clusters.size() ; cluster_num2++) {
                        if (cluster_num2 != cluster_num1) {
                            //For each other cluster, make sure that the seeds in the other cluster are far away
                            vector<size_t> clust2 = one_read_clusters[cluster_num2].seeds;
                            for (size_t i2 = 0 ; i2 < clust2.size() ; i2++) {
                                //And each position in each other cluster,
                                //make sure that this position is far away from i1
                                pos_t pos2 = seeds[read_num][clust2[i2]].pos;;
                                size_t distance_between = unoriented_distance_between(pos1, pos2);
                                
                                if ( distance_between != std::numeric_limits<int64_t>::max() && 
                                     distance_between <= read_limit) {
                                    cerr << "These should have been in the same read cluster: " ;
                                    cerr << pos1 << " and " << pos2 << " with distance between them " << distance_between << endl;
                                    return false;
                                }
                    
                            }
                        }
                    }
                    for (size_t i2 = 0 ; i2 < clust.size() ; i2++) {
                        //For each position in the same cluster, make sure it's close to something
                        pos_t pos2 = seeds[read_num][clust[i2]].pos;
                        size_t distance_between = unoriented_distance_between(pos1, pos2);
                        if ( distance_between != std::numeric_limits<int64_t>::max() && 
                            distance_between <= read_limit) {
                            new_clusters.union_groups(i1, i2);
                        }
                
                    }
                }
                auto actual_clusters = new_clusters.all_groups();
                if (actual_clusters.size() != 1) {
                    cerr << "These should be different read clusters: " << endl;
                    for (auto c : actual_clusters) {
                        cerr << "cluster: " ;
                        for (size_t i : c) {
                            cerr << seeds[read_num][clust[i]].pos << " ";
                        }
                        cerr << endl;
                    }
                    return false;
                }
            }
        }
    }
    //Now check the fragment clusters
    if (fragment_limit != 0) {
        for (size_t cluster_num1 = 0; cluster_num1 < fragment_clusters.size(); cluster_num1++) {
            // For each cluster -cluster this cluster to ensure that 
            // there is only one
            vector<pos_t> clust = fragment_clusters[cluster_num1];
        
            structures::UnionFind new_clusters (clust.size(), false);
        
            for (size_t i1 = 0 ; i1 < clust.size() ; i1++) {
                pos_t pos1 = clust[i1];
        
                for (size_t cluster_num2 = 0 ; cluster_num2 < fragment_clusters.size() ; cluster_num2++) {
                    if (cluster_num2 != cluster_num1) {
                        //For each other cluster
                        vector<pos_t> clust2 = fragment_clusters[cluster_num2];
                        for (size_t i2 = 0 ; i2 < clust2.size() ; i2++) {
                            //And each position in each other cluster,
                            //make sure that this position is far away from i1
                            pos_t pos2 = clust2[i2];
                            int64_t distance_between = unoriented_distance_between(pos1, pos2);
                            if ( distance_between != std::numeric_limits<int64_t>::max() && 
                                distance_between <= fragment_limit) {
                                cerr << "These should have been in the same fragment cluster: " ;
                                cerr << pos1 << " and " << pos2 << " with distance between " << distance_between << " and distance limit " << fragment_limit << endl;
                                return false;
                                
                            }
                
                        }
                    }
                }
                for (size_t i2 = 0 ; i2 < clust.size() ; i2++) {
                    //For each position in the same cluster
                    pos_t pos2 = clust[i2];
                    int64_t distance_between = unoriented_distance_between(pos1, pos2);
                    if ( distance_between != std::numeric_limits<int64_t>::max() && 
                        distance_between <= fragment_limit) {
                        new_clusters.union_groups(i1, i2);
                    }
            
                }
            }
            auto actual_clusters = new_clusters.all_groups();
            if (actual_clusters.size() != 1) {
                cerr << "These should be different fragment clusters with distance limit " << fragment_limit << endl;
                for (auto c : actual_clusters) {
                    cerr << "cluster: " ;
                    for (size_t i1 : c) {
                        cerr << clust[i1] << " ";
                    }
                    cerr << endl;
                }
                return false;
            }
        }
    }
    return true;
}



template<typename SeedType>
void MinimizerMapper::dump_debug_seeds(const VectorView<Minimizer>& minimizers, const std::vector<SeedType>& seeds, const std::vector<size_t>& selected_seeds) {
    if (selected_seeds.size() < MANY_LIMIT) {
        // There are a few seeds so describe them individually.
        for (auto seed_index : selected_seeds) {
            const SeedType& seed = seeds[seed_index];
            const Minimizer& minimizer = minimizers[seed.source];
            cerr << log_name() << "Seed read:" << minimizer.value.offset << (minimizer.value.is_reverse ? '-' : '+') << " = " << seed.pos
                << " from minimizer " << seed.source << "(" << minimizer.hits << "), #" << seed_index << endl;
        }
    } else {
        // Describe the seeds in aggregate
        size_t min_read_pos = std::numeric_limits<size_t>::max();
        size_t max_read_pos = 0;
        size_t min_hits = std::numeric_limits<size_t>::max();
        size_t max_hits = 0;
        for (auto seed_index : selected_seeds) {
            // Compute statistics over all the seeds
            const SeedType& seed = seeds[seed_index];
            const Minimizer& minimizer = minimizers[seed.source];
            min_read_pos = std::min(min_read_pos, (size_t)minimizer.value.offset);
            max_read_pos = std::max(max_read_pos, (size_t)minimizer.value.offset);
            min_hits = std::min(min_hits, minimizer.hits);
            max_hits = std::max(max_hits, minimizer.hits);
        }
        cerr << log_name() << selected_seeds.size() << " seeds in read:" << min_read_pos << "-" << max_read_pos << " with " << min_hits << "-" << max_hits << " hits" << endl;
    }
}

void MinimizerMapper::dump_debug_query(const Alignment& aln) {
    cerr << log_name() << "Read " << aln.name() << ": " ;
    if (aln.sequence().size() < LONG_LIMIT) {
        cerr << aln.sequence();
    } else {
        cerr << "<" << aln.sequence().size() << " bp>";
    }
    cerr << endl;
}

void MinimizerMapper::dump_debug_query(const Alignment& aln1, const Alignment& aln2) {
    cerr << log_name() << "Read pair " << aln1.name() << ": ";
    if (aln1.sequence().size() < LONG_LIMIT) {
        cerr << aln1.sequence();
    } else {
        cerr << "<" << aln1.sequence().size() << " bp>";
    }
    cerr << " and " << aln2.name() << ": ";
    if (aln2.sequence().size() < LONG_LIMIT) {
        cerr << aln2.sequence();
    } else {
        cerr << "<" << aln2.sequence().size() << " bp>";
    }
    cerr << endl;
}

//-----------------------------------------------------------------------------

template<>
std::vector<NewSnarlSeedClusterer::Cluster> MinimizerMapper::find_clusters<NewSnarlSeedClusterer::Seed>(std::vector<NewSnarlSeedClusterer::Seed>& seeds, size_t range) {
    return clusterer.cluster_seeds(seeds, range);
}

template<>
std::vector<std::vector<NewSnarlSeedClusterer::Cluster>> MinimizerMapper::find_clusters<NewSnarlSeedClusterer::Seed>(std::vector<std::vector<NewSnarlSeedClusterer::Seed>>& seeds, size_t read_range, size_t fragment_range) {
    return clusterer.cluster_seeds(seeds, read_range, fragment_range);
}

//-----------------------------------------------------------------------------

void MinimizerMapper::map(Alignment& aln, AlignmentEmitter& alignment_emitter) {
    // Ship out all the aligned alignments
    alignment_emitter.emit_mapped_single(map(aln));
}

vector<Alignment> MinimizerMapper::map(Alignment& aln) {
    
    if (show_work) {
        #pragma omp critical (cerr)
        dump_debug_query(aln);
    }
    
    // Make a new funnel instrumenter to watch us map this read.
    Funnel funnel;
    funnel.start(aln.name());
    
    // Prepare the RNG for shuffling ties, if needed
    LazyRNG rng([&]() {
        return aln.sequence();
    });


<<<<<<< HEAD
    // Minimizers sorted by position
    std::vector<Minimizer> minimizers_in_read = this->find_minimizers(aln.sequence(), funnel);
    // Indexes of minimizers, sorted into score order, best score first
    std::vector<size_t> minimizer_score_order = sort_minimizers_by_score(minimizers_in_read);
    // Minimizers sorted by best score first
    VectorView<Minimizer> minimizers{minimizers_in_read, minimizer_score_order};
    // We may or may not need to invert this view, but if we do we will want to
    // keep the result. So have a place to lazily keep an inverse.
    std::unique_ptr<VectorViewInverse> minimizer_score_sort_inverse;

    // Find the seeds and mark the minimizers that were located.
    vector<Seed> seeds = this->find_seeds<Seed>(minimizers, aln, funnel);

    // Cluster the seeds. Get sets of input seed indexes that go together.
    if (track_provenance) {
        funnel.stage("cluster");
    }
=======
    // Minimizers sorted by score in descending order.
    std::vector<Minimizer> minimizers = this->find_minimizers(aln.sequence(), funnel);

    //Since there can be two different versions of a distance index, find seeds and clusters differently

    //One of these two will be filled
    std::vector<Cluster> clusters;

    // Find the seeds and mark the minimizers that were located.
    vector<Seed> seeds = this->find_seeds<Seed>(minimizers, aln, funnel);

    // Cluster the seeds. Get sets of input seed indexes that go together.
    if (track_provenance) {
        funnel.stage("cluster");
    }

    clusters = clusterer.cluster_seeds(seeds, get_distance_limit(aln.sequence().size()));
    
#ifdef debug_validate_clusters
    vector<vector<Cluster>> all_clusters;
    all_clusters.emplace_back(clusters);
    vector<vector<Seed>> all_seeds;
    all_seeds.emplace_back(seeds);
    validate_clusters(all_clusters, all_seeds, get_distance_limit(aln.sequence().size()), 0);
    

#endif
>>>>>>> d2f1c908

    vector<Cluster> clusters = this->find_clusters(seeds, get_distance_limit(aln.sequence().size()));
    
#ifdef debug_validate_clusters
    vector<vector<Cluster>> all_clusters;
    all_clusters.emplace_back(clusters);
    vector<vector<Seed>> all_seeds;
    all_seeds.emplace_back(seeds);
    validate_clusters(all_clusters, all_seeds, get_distance_limit(aln.sequence().size()), 0);
#endif

    // Determine the scores and read coverages for each cluster.
    // Also find the best and second-best cluster scores.
    if (this->track_provenance) {
        funnel.substage("score");
    }
    double best_cluster_score = 0.0, second_best_cluster_score = 0.0;
    for (size_t i = 0; i < clusters.size(); i++) {
        Cluster& cluster = clusters[i];
        this->score_cluster(cluster, i, minimizers, seeds, aln.sequence().length(), funnel);
        if (cluster.score > best_cluster_score) {
            second_best_cluster_score = best_cluster_score;
            best_cluster_score = cluster.score;
        } else if (cluster.score > second_best_cluster_score) {
            second_best_cluster_score = cluster.score;
        }
    }

    if (show_work) {
        #pragma omp critical (cerr)
        {
            cerr << log_name() << "Found " << clusters.size() << " clusters" << endl;
        }
    }
    
    // We will set a score cutoff based on the best, but move it down to the
    // second best if it does not include the second best and the second best
    // is within pad_cluster_score_threshold of where the cutoff would
    // otherwise be. This ensures that we won't throw away all but one cluster
    // based on score alone, unless it is really bad.
    double cluster_score_cutoff = best_cluster_score - cluster_score_threshold;
    if (cluster_score_cutoff - pad_cluster_score_threshold < second_best_cluster_score) {
        cluster_score_cutoff = std::min(cluster_score_cutoff, second_best_cluster_score);
    }

    if (track_provenance) {
        if (align_from_chains) {
            // Now we go from clusters to chains
            funnel.stage("chain");
        } else {
            // Now we go from clusters to gapless extensions
            funnel.stage("extend");
        }
    }
    
    // These are the chains for all the clusters, as score and sequence of visited seeds.
    vector<pair<int, vector<size_t>>> cluster_chains;
    // These are the GaplessExtensions for all the clusters.
    vector<vector<GaplessExtension>> cluster_extensions;
    // We use one or the other.
    if (align_from_chains) {
        cluster_chains.reserve(clusters.size());
    } else {
        cluster_extensions.reserve(clusters.size());
    }
    // To compute the windows for explored minimizers, we need to get
    // all the minimizers that are explored.
    SmallBitset minimizer_explored(minimizers.size());
    //How many hits of each minimizer ended up in each cluster we kept?
    vector<vector<size_t>> minimizer_kept_cluster_count; 

    size_t kept_cluster_count = 0;
    
    // What cluster seeds define the space for clusters' chosen chains?
    vector<vector<size_t>> cluster_chain_seeds;
    
    // For chaining, we might need a scoring strategy.
    algorithms::IndelOnlyChainingScorer scorer(*get_regular_aligner());
    // For chaining, we might need a chaining space.
    algorithms::ChainingSpace<Seed, Minimizer> space(
        minimizers,
        scorer,
        distance_index,
        &gbwt_graph
    );
    
    // Over all clusters, we track some reseed statistics.
    size_t total_fallow_regions = 0;
    size_t longest_fallow_region = 0;
    size_t reseed_seed_count = 0;
    // And some statistics for subclusters after reseeding within each cluster.
    size_t total_subcluster_count = 0;
    size_t biggest_subcluster_count = 0;
    
    //Process clusters sorted by both score and read coverage
    process_until_threshold_c<double>(clusters.size(), [&](size_t i) -> double {
            return clusters[i].coverage;
        }, [&](size_t a, size_t b) -> bool {
            return ((clusters[a].coverage > clusters[b].coverage) ||
                    (clusters[a].coverage == clusters[b].coverage && clusters[a].score > clusters[b].score));
        }, cluster_coverage_threshold, min_extensions, max_extensions, rng, [&](size_t cluster_num) -> bool {
            // Handle sufficiently good clusters in descending coverage order
            
            Cluster& cluster = clusters[cluster_num];
            if (track_provenance) {
                funnel.pass("cluster-coverage", cluster_num, cluster.coverage);
                funnel.pass("max-extensions", cluster_num);
            }
            
            // First check against the additional score filter
            if (cluster_score_threshold != 0 && cluster.score < cluster_score_cutoff 
                && kept_cluster_count >= min_extensions) {
                //If the score isn't good enough and we already kept at least min_extensions clusters,
                //ignore this cluster
                if (track_provenance) {
                    funnel.fail("cluster-score", cluster_num, cluster.score);
                }
                if (show_work) {
                    #pragma omp critical (cerr)
                    {
                        cerr << log_name() << "Cluster " << cluster_num << " fails cluster score cutoff" <<  endl;
                        cerr << log_name() << "Covers " << clusters[cluster_num].coverage << "/best-" << cluster_coverage_threshold << " of read" << endl;
                        cerr << log_name() << "Scores " << clusters[cluster_num].score << "/" << cluster_score_cutoff << endl;
                    }
                }
                return false;
            }
            
            if (track_provenance) {
                funnel.pass("cluster-score", cluster_num, cluster.score);
            }
            

            if (show_work) {
                #pragma omp critical (cerr)
                {
                    cerr << log_name() << "Cluster " << cluster_num << endl;
                    cerr << log_name() << "Covers " << cluster.coverage << "/best-" << cluster_coverage_threshold << " of read" << endl;
                    cerr << log_name() << "Scores " << cluster.score << "/" << cluster_score_cutoff << endl;
                }
            }
            
            if (align_from_chains) {
                // We want to align from chains, not extensions
                
                if (track_provenance) {
                    // Say we're working on this cluster
                    funnel.processing_input(cluster_num);
                }
               
                // Count how many of each minimizer is in each cluster that we kept.
                // TODO: deduplicate with extend_cluster
                minimizer_kept_cluster_count.emplace_back(minimizers.size(), 0);
                for (auto seed_index : cluster.seeds) {
                    auto& seed = seeds[seed_index];
                    minimizer_kept_cluster_count.back()[seed.source]++;
                }
                ++kept_cluster_count;
               
                // Sort all the seeds used in the cluster by start position, so we can chain them.
                std::vector<size_t> cluster_seeds_sorted = cluster.seeds;
                
<<<<<<< HEAD
                // We are going to need a widget for finding minimizer hit
                // positions in a subgraph, in the right orientation.
                auto find_minimizer_hit_positions = [&](const Minimizer& m, const vector<id_t>& sorted_ids, const std::function<void(const pos_t)>& iteratee) -> void {
                    gbwtgraph::hits_in_subgraph(m.hits, m.occs, sorted_ids, [&](pos_t pos, gbwtgraph::payload_type) {
                        if (m.value.is_reverse) {
                            // Convert to face along forward strand of read.
                            size_t node_length = this->gbwt_graph.get_length(this->gbwt_graph.get_handle(id(pos)));
                            pos = reverse_base_pos(pos, node_length);
                        }
                        // Show the properly stranded position to the iteratee.
                        iteratee(pos);
                    });
                };
                
                // We track statistics for reseeding. Get set up for that
                // outside the terrible duplicating if.
                size_t clustered_seed_count = cluster_seeds_sorted.size();
                pair<size_t, size_t> reseed_statistics;
                
                if (show_work) {
                    dump_debug_seeds(minimizers, seeds, cluster.seeds);
                }
            
                // Sort seeds by read start of seeded region, and remove indexes for seeds that are redundant
                algorithms::sort_and_shadow(seeds, cluster_seeds_sorted, space);
                
                if (track_provenance) {
                    funnel.substage("reseed");
                }
                // Fill in fallow gaps between seeds, if possible.
                reseed_statistics = algorithms::reseed_fallow_regions<Seed, Minimizer>(
                    seeds,
                    cluster_seeds_sorted,
                    space,
                    minimizer_score_sort_inverse,
                    aln.sequence().size(),
                    find_minimizer_hit_positions, 
                    reseed_distance,
                    fallow_region_size
                );
                
                if (show_work && !cluster_seeds_sorted.empty()) {
                    #pragma omp critical (cerr)
                    {
                        
                        cerr << log_name() << "Cluster " << cluster_num << " now covers read "
                            << space.read_start(seeds[cluster_seeds_sorted.front()])
                            << " to " << space.read_end(seeds[cluster_seeds_sorted.back()])
                            << " of " << aln.sequence().size() << std::endl;
                    }
                }
                
                if (track_provenance) {
                    funnel.substage("recluster");
                }
                // For every subcluster, what are its seeds in sorted order? These index into seeds.
                std::vector<std::vector<size_t>> subcluster_seeds_sorted;
                
                VectorView<Seed> cluster_view {seeds, cluster_seeds_sorted};
                cluster_view.with_vector([&](std::vector<Seed>& v) {
                    // Get all the subclusters with the recovered seeds
                    // included. These will index into cluster_seeds_sorted
                    // space.
                    // TODO: Let clustering work through a subset/permutation.
                    std::vector<Cluster> subclusters = this->find_clusters(v, recluster_distance);
                    
                    if (show_work) {
                        #pragma omp critical (cerr)
                        {
                            
                            cerr << log_name() << "Cluster " << cluster_num << " becomes " << subclusters.size() << " subclusters." << std::endl;
                        }
                    }
                    
                    for (auto& subcluster : subclusters) {
                        // Sort each subcluster. Index is into cluster_seeds_sorted so sort order is read order.
                        std::sort(subcluster.seeds.begin(), subcluster.seeds.end());
                        // Put each subcluster into seeds space and keep it.
                        subcluster_seeds_sorted.push_back(stack_permutations(cluster_seeds_sorted, subcluster.seeds));
                    }
                });
                total_subcluster_count += subcluster_seeds_sorted.size();
                biggest_subcluster_count = std::max(biggest_subcluster_count, subcluster_seeds_sorted.size());

                if (track_provenance) {
                    funnel.substage("find_chain");
                }
                
                // Compute the best chain
                cluster_chains.emplace_back();
                cluster_chains.back().first = std::numeric_limits<int>::min();
                cluster_chain_seeds.emplace_back();
                
                for (size_t subcluster_num = 0; subcluster_num < subcluster_seeds_sorted.size(); subcluster_num++) {
                    auto& subcluster = subcluster_seeds_sorted[subcluster_num];
                    VectorView<Seed> subcluster_view {seeds, subcluster};
                    
                    if (use_distance_net) {
                        // Replace the graph distance setup with one
                        // precomputed just for this subcluster.
                        
                        // TODO: This creates a bunch of imperative long-range
                        // dependencies! We rely on nobody doing any
                        // get_graph_distance() calls except in the chaining,
                        // which happens right after this!
                        
                        // Collect all the graph points we care about distances between
                        std::vector<pos_t> relevant_positions;
                        for (auto& item : subcluster_view) {
                            relevant_positions.push_back(space.graph_start(item));
                            relevant_positions.push_back(space.graph_end(item));
                        }
                        
                        if (show_work) {
                            #pragma omp critical (cerr)
                            {
                                
                                cerr << log_name() << "Precomputing distance net over " << relevant_positions.size() << " relevant positions" << std::endl;
                            }
                        }
                        
                        // Precompute and apply the net, with distances out
                        // to our max connection
                        space.give_distance_source(
                            new algorithms::DistanceNetDistanceSource(
                                &gbwt_graph, relevant_positions, max_chain_connection
                            )
                        );
                    }
                        
                    // Find a chain from this subcluster
                    auto candidate_chain = algorithms::find_best_chain(subcluster_view, space);
                    if (show_work && !candidate_chain.second.empty()) {
                        #pragma omp critical (cerr)
                        {
                            
                            cerr << log_name() << "Cluster " << cluster_num << " subcluster " << subcluster_num
                                << " running " << space.to_string(seeds[subcluster.front()]) << " to " << space.to_string(seeds[subcluster.back()])
                                << " has chain with score " << candidate_chain.first
                                << " and length " << candidate_chain.second.size()
                                << " running R" << space.read_start(subcluster_view[candidate_chain.second.front()])
                                << " to R" << space.read_end(subcluster_view[candidate_chain.second.back()]) << std::endl;
                        }
                    }
                    if (candidate_chain.first > cluster_chains.back().first) {
                        // Keep it if it is better
                        cluster_chains.back() = std::move(candidate_chain);
                        cluster_chain_seeds.back() = std::move(subcluster);
                    }
                }
                
                if (track_provenance) {
                    funnel.substage_stop();
                }
=======
                if (show_work) {
                    dump_debug_seeds(minimizers, seeds, cluster.seeds);
                }
                
                // Define a space to chain in.
                // TODO: re-use!
                algorithms::ChainingSpace<Seed, Minimizer> space(
                    minimizers,
                    *get_regular_aligner(),
                    distance_index,
                    &gbwt_graph);
                    
                // Sort seeds by read start of seeded region
                std::sort(cluster_seeds_sorted.begin(), cluster_seeds_sorted.end(), [&](const size_t& a, const size_t& b) -> bool {
                    return space.read_start(seeds[a]) < space.read_start(seeds[b]);
                });
                    
                // Compute the best chain
                cluster_chains.emplace_back(algorithms::find_best_chain<Seed>({seeds, cluster_seeds_sorted}, space));
                
>>>>>>> d2f1c908
                
                // Remember the reseeding statistics
                total_fallow_regions += reseed_statistics.first;
                longest_fallow_region = std::max(longest_fallow_region, reseed_statistics.second);
                reseed_seed_count += cluster_seeds_sorted.size() - clustered_seed_count;
                // TODO: Go back and introduce these to the funnel somehow?
                
                if (track_provenance) {
                    // Record with the funnel that the previous group became a single item.
                    // TODO: Change to a group when we can do multiple chains.
                    funnel.project(cluster_num);
                    // Say we finished with this cluster, for now.
                    funnel.processed_input();
                }
                
            } else {
                // We want to align from extensions, so we actually need extensions
                // Extend seed hits in the cluster into one or more gapless extensions
                cluster_extensions.emplace_back(this->extend_cluster(
                    cluster,
                    cluster_num,
                    minimizers,
                    seeds,
                    aln.sequence(),
                    minimizer_kept_cluster_count,
                    kept_cluster_count,
                    funnel));
            }
            
            return true;
            
        }, [&](size_t cluster_num) -> void {
            // There are too many sufficiently good clusters
            Cluster& cluster = clusters[cluster_num];
            if (track_provenance) {
                funnel.pass("cluster-coverage", cluster_num, cluster.coverage);
                funnel.fail("max-extensions", cluster_num);
            }
            
            if (show_work) {
                #pragma omp critical (cerr)
                {
                    
                    cerr << log_name() << "Cluster " << cluster_num << " passes cluster cutoffs but we have too many" <<  endl;
                    cerr << log_name() << "Covers " << cluster.coverage << "/best-" << cluster_coverage_threshold << " of read" << endl;
                    cerr << log_name() << "Scores " << cluster.score << "/" << cluster_score_cutoff << endl;
                }
            }
            
        }, [&](size_t cluster_num) -> void {
            // This cluster is not sufficiently good.
            if (track_provenance) {
                funnel.fail("cluster-coverage", cluster_num, clusters[cluster_num].coverage);
            }
            if (show_work) {
                #pragma omp critical (cerr)
                {
                    cerr << log_name() << "Cluster " << cluster_num << " fails cluster coverage cutoffs" <<  endl;
                    cerr << log_name() << "Covers " << clusters[cluster_num].coverage << "/best-" << cluster_coverage_threshold << " of read" << endl;
                    cerr << log_name() << "Scores " << clusters[cluster_num].score << "/" << cluster_score_cutoff << endl;
                }
            }
        });
    
    // We now estimate the best possible alignment score for each cluster.
    std::vector<int> cluster_alignment_score_estimates;
    if (align_from_chains) {
        // Copy cluster chain scores over
        cluster_alignment_score_estimates.resize(cluster_chains.size());
        for (size_t i = 0; i < cluster_chains.size(); i++) {
            cluster_alignment_score_estimates[i] = cluster_chains[i].first;
        }
    } else {
        // Just score the extension groups, with a slightly simpler algorithm; don't chain them
        cluster_alignment_score_estimates = this->score_extensions(cluster_extensions, aln, funnel);
    }
    
    if (track_provenance) {
        funnel.stage("align");
    }

    //How many of each minimizer ends up in a cluster that actually gets turned into an alignment?
    vector<size_t> minimizer_kept_count(minimizers.size(), 0);
    
    // Now start the alignment step. Everything has to become an alignment.

    // We will fill this with all computed alignments in estimated score order.
    vector<Alignment> alignments;
    alignments.reserve(cluster_alignment_score_estimates.size());
    // This maps from alignment index back to cluster extension index, for
    // tracing back to minimizers for MAPQ. Can hold
    // numeric_limits<size_t>::max() for an unaligned alignment.
    vector<size_t> alignments_to_source;
    alignments_to_source.reserve(cluster_alignment_score_estimates.size());

    // Create a new alignment object to get rid of old annotations.
    {
      Alignment temp;
      temp.set_sequence(aln.sequence());
      temp.set_name(aln.name());
      temp.set_quality(aln.quality());
      aln = std::move(temp);
    }

    // Annotate the read with metadata
    if (!sample_name.empty()) {
        aln.set_sample_name(sample_name);
    }
    if (!read_group.empty()) {
        aln.set_read_group(read_group);
    }
    
    // We need to be able to discard a processed cluster because its score isn't good enough.
    // We have more components to the score filter than process_until_threshold_b supports.
    auto discard_processed_cluster_by_score = [&](size_t processed_num) -> void {
        // This extension is not good enough.
        if (track_provenance) {
            funnel.fail("extension-set", processed_num, cluster_alignment_score_estimates[processed_num]);
        }
        
        if (show_work) {
            #pragma omp critical (cerr)
            {
                cerr << log_name() << "processed cluster " << processed_num << " failed because its score was not good enough (score=" << cluster_alignment_score_estimates[processed_num] << ")" << endl;
                if (track_correctness && funnel.was_correct(processed_num)) {
                    cerr << log_name() << "\tCORRECT!" << endl;
                    if (!align_from_chains) {
                        dump_debug_extension_set(gbwt_graph, aln, cluster_extensions[processed_num]);
                    }
                }
            }
        }
    };
    
    // Go through the processed clusters in estimated-score order.
    process_until_threshold_b<int>(cluster_alignment_score_estimates,
        extension_set_score_threshold, min_extension_sets, max_alignments, rng, [&](size_t processed_num) -> bool {
            // This processed cluster is good enough.
            // Called in descending score order.
            
            if (cluster_alignment_score_estimates[processed_num] < extension_set_min_score) {
                // Actually discard by score
                discard_processed_cluster_by_score(processed_num);
                return false;
            }
            
            if (show_work) {
                #pragma omp critical (cerr)
                {
                    cerr << log_name() << "processed cluster " << processed_num << " is good enough (score=" << cluster_alignment_score_estimates[processed_num] << ")" << endl;
                    if (track_correctness && funnel.was_correct(processed_num)) {
                        cerr << log_name() << "\tCORRECT!" << endl;
                        dump_debug_extension_set(gbwt_graph, aln, cluster_extensions[processed_num]);
                    }
                }
            }
            if (track_provenance) {
                funnel.pass("extension-set", processed_num, cluster_alignment_score_estimates[processed_num]);
                funnel.pass("max-alignments", processed_num);
                funnel.processing_input(processed_num);
            }

            // Collect the top alignments. Make sure we have at least one always, starting with unaligned.
            vector<Alignment> best_alignments(1, aln);

            if (align_from_chains) {
                // Align from the chained-up seeds
                if (do_dp) {
                    // We need to do base-level alignment.
                
                    if (track_provenance) {
                        funnel.substage("align");
                    }
                    
                    // We currently just have the one best score and chain per cluster
                    auto& eligible_seeds = cluster_chain_seeds[processed_num];
                    auto& score_and_chain = cluster_chains[processed_num]; 
                    vector<size_t>& chain = score_and_chain.second;
                    
<<<<<<< HEAD
                    // Do the DP between the items in the cluster as specified by the chain we got for it. 
                    best_alignments[0] = find_chain_alignment(aln, {seeds, eligible_seeds}, space, chain);
=======
                    // Define a space to chain in.
                    // TODO: re-use!
                    algorithms::ChainingSpace<Seed, Minimizer> space(
                        minimizers,
                        *get_regular_aligner(),
                        distance_index,
                        &gbwt_graph);
                    // Do the DP between the items in the cluster as specified by the chain we got for it. 
                    best_alignments[0] = find_chain_alignment(aln, {seeds, cluster_seeds_sorted}, space, chain);
>>>>>>> d2f1c908
                    
                    // TODO: Come up with a good secondary for the cluster somehow.
                    // Traceback over the remaining extensions?
                } else {
                    // We would do base-level alignment but it is disabled.
                    // Leave best_alignment unaligned
                }
            } else {
                // Align from the gapless extensions
            
                auto& extensions = cluster_extensions[processed_num];
                
                if (GaplessExtender::full_length_extensions(extensions)) {
                    // We got full-length extensions, so directly convert to an Alignment.
                    
                    if (track_provenance) {
                        funnel.substage("direct");
                    }
                    
                    //Fill in the best alignments from the extension. We know the top one is always full length and exists.
                    this->extension_to_alignment(extensions.front(), best_alignments.front());
                    
                    if (show_work) {
                        #pragma omp critical (cerr)
                        {
                            cerr << log_name() << "Produced alignment directly from full length gapless extension " << processed_num << endl;
                        }
                    }
                    
                    for (auto next_ext_it = extensions.begin() + 1; next_ext_it != extensions.end() && next_ext_it->full(); ++next_ext_it) {
                        // For all subsequent full length extensions, make them into alignments too.
                        // We want them all to go on to the pairing stage so we don't miss a possible pairing in a tandem repeat.
                        best_alignments.emplace_back(aln);
                        this->extension_to_alignment(*next_ext_it, best_alignments.back());
                        
                        if (show_work) {
                            #pragma omp critical (cerr)
                            {
                                cerr << log_name() << "Produced additional alignment directly from full length gapless extension " << (next_ext_it - extensions.begin()) << endl;
                            }
                        }
                        
                    }
                    
                    if (track_provenance) {
                        // Stop the current substage
                        funnel.substage_stop();
                    }
                } else if (do_dp) {
                    // We need to do base-level alignment.
                    
                    if (track_provenance) {
                        funnel.substage("align");
                    }
                
                    // Do the DP and compute up to 2 alignments from the individual gapless extensions
                    best_alignments.emplace_back(aln);
                    find_optimal_tail_alignments(aln, extensions, rng, best_alignments[0], best_alignments[1]);
                    if (show_work) {
                        #pragma omp critical (cerr)
                        {
                            cerr << log_name() << "Did dynamic programming for gapless extension group " << processed_num << endl;
                        }
                    }
                    
                    if (track_provenance) {
                        // We're done base-level alignment. Next alignment may not go through this substage.
                        funnel.substage_stop();
                    }
                } else {
                    // We would do base-level alignment but it is disabled.
                    // Leave best_alignment unaligned
                }
            }
           
            // Have a function to process the best alignments we obtained
            auto observe_alignment = [&](Alignment& aln) {
                alignments.emplace_back(std::move(aln));
                alignments_to_source.push_back(processed_num);

                if (track_provenance) {
    
                    funnel.project(processed_num);
                    funnel.score(alignments.size() - 1, alignments.back().score());
                }
                if (show_work) {
                    #pragma omp critical (cerr)
                    {
                        cerr << log_name() << "Produced alignment from processed cluster " << processed_num
                            << " with score " << alignments.back().score() << ": " << log_alignment(alignments.back()) << endl;
                    }
                }
            };
            
            for(auto aln_it = best_alignments.begin() ; aln_it != best_alignments.end() && aln_it->score() != 0 && aln_it->score() >= best_alignments[0].score() * 0.8; ++aln_it) {
                //For each additional alignment with score at least 0.8 of the best score
                observe_alignment(*aln_it);
            }

           
            if (track_provenance) {
                // We're done with this input item
                funnel.processed_input();
            }

            for (size_t i = 0 ; i < minimizer_kept_cluster_count[processed_num].size() ; i++) {
                minimizer_kept_count[i] += minimizer_kept_cluster_count[processed_num][i];
                if (minimizer_kept_cluster_count[processed_num][i] > 0) {
                    // This minimizer is in a cluster that gave rise
                    // to at least one alignment, so it is explored.
                    minimizer_explored.insert(i);
                }
            }
            
            return true;
        }, [&](size_t processed_num) -> void {
            // There are too many sufficiently good processed clusters
            if (track_provenance) {
                funnel.pass("extension-set", processed_num, cluster_alignment_score_estimates[processed_num]);
                funnel.fail("max-alignments", processed_num);
            }
            
            if (show_work) {
                #pragma omp critical (cerr)
                {
                    cerr << log_name() << "processed cluster " << processed_num << " failed because there were too many good processed clusters (score=" << cluster_alignment_score_estimates[processed_num] << ")" << endl;
                    if (track_correctness && funnel.was_correct(processed_num)) {
                        cerr << log_name() << "\tCORRECT!" << endl;
                        if (!align_from_chains) {
                            dump_debug_extension_set(gbwt_graph, aln, cluster_extensions[processed_num]);
                        }
                    }
                }
            }
        }, discard_processed_cluster_by_score);
    
    if (alignments.size() == 0) {
        // Produce an unaligned Alignment
        alignments.emplace_back(aln);
        alignments_to_source.push_back(numeric_limits<size_t>::max());
        
        if (track_provenance) {
            // Say it came from nowhere
            funnel.introduce();
        }
    }
    
    if (track_provenance) {
        // Now say we are finding the winner(s)
        funnel.stage("winner");
    }
    
    // Fill this in with the alignments we will output as mappings
    vector<Alignment> mappings;
    mappings.reserve(min(alignments.size(), max_multimaps));
    
    // Grab all the scores in order for MAPQ computation.
    vector<double> scores;
    scores.reserve(alignments.size());
    
    process_until_threshold_a(alignments.size(), (std::function<double(size_t)>) [&](size_t i) -> double {
        return alignments.at(i).score();
    }, 0, 1, max_multimaps, rng, [&](size_t alignment_num) {
        // This alignment makes it
        // Called in score order
        
        // Remember the score at its rank
        scores.emplace_back(alignments[alignment_num].score());
        
        // Remember the output alignment
        mappings.emplace_back(std::move(alignments[alignment_num]));
        
        if (track_provenance) {
            // Tell the funnel
            funnel.pass("max-multimaps", alignment_num);
            funnel.project(alignment_num);
            funnel.score(funnel.latest(), scores.back());
        }
        
        return true;
    }, [&](size_t alignment_num) {
        // We already have enough alignments, although this one has a good score
        
        // Remember the score at its rank anyway
        scores.emplace_back(alignments[alignment_num].score());
        
        if (track_provenance) {
            funnel.fail("max-multimaps", alignment_num);
        }
    }, [&](size_t alignment_num) {
        // This alignment does not have a sufficiently good score
        // Score threshold is 0; this should never happen
        assert(false);
    });
    
    if (track_provenance) {
        funnel.substage("mapq");
    }

    if (show_work) {
        #pragma omp critical (cerr)
        {
            cerr << log_name() << "Picked best alignment " << log_alignment(mappings[0]) << endl;
            cerr << log_name() << "For scores";
            for (auto& score : scores) cerr << " " << score << ":" << endl;
        }
    }

    assert(!mappings.empty());
    // Compute MAPQ if not unmapped. Otherwise use 0 instead of the 50% this would give us.
    // Use exact mapping quality 
    double mapq = (mappings.front().path().mapping_size() == 0) ? 0 : 
        get_regular_aligner()->compute_max_mapping_quality(scores, false) ;

#ifdef print_minimizer_table
    double uncapped_mapq = mapq;
#endif
    
    if (show_work) {
        #pragma omp critical (cerr)
        {
            cerr << log_name() << "uncapped MAPQ is " << mapq << endl;
        }
    }
    
    // TODO: give SmallBitset iterators so we can use it instead of an index vector.
    vector<size_t> explored_minimizers;
    for (size_t i = 0; i < minimizers.size(); i++) {
        if (minimizer_explored.contains(i)) {
            explored_minimizers.push_back(i);
        }
    }
    // Compute caps on MAPQ. TODO: avoid needing to pass as much stuff along.
    double escape_bonus = mapq < std::numeric_limits<int32_t>::max() ? 1.0 : 2.0;
    double mapq_explored_cap = escape_bonus * faster_cap(minimizers, explored_minimizers, aln.sequence(), aln.quality());

    // Remember the uncapped MAPQ and the caps
    set_annotation(mappings.front(),"secondary_scores", scores);
    set_annotation(mappings.front(), "mapq_uncapped", mapq);
    set_annotation(mappings.front(), "mapq_explored_cap", mapq_explored_cap);

    // Apply the caps and transformations
    mapq = round(min(mapq_explored_cap, min(mapq, 60.0)));

    if (show_work) {
        #pragma omp critical (cerr)
        {
            cerr << log_name() << "Explored cap is " << mapq_explored_cap << endl;
            cerr << log_name() << "MAPQ is " << mapq << endl;
        }
    }
        
    // Make sure to clamp 0-60.
    mappings.front().set_mapping_quality(max(min(mapq, 60.0), 0.0));
   
    
    if (track_provenance) {
        funnel.substage_stop();
    }
    
    for (size_t i = 0; i < mappings.size(); i++) {
        // For each output alignment in score order
        auto& out = mappings[i];
        
        // Assign primary and secondary status
        out.set_is_secondary(i > 0);
    }
    
    // Stop this alignment
    funnel.stop();
    
    // Annotate with whatever's in the funnel
    funnel.annotate_mapped_alignment(mappings[0], track_correctness);
    
    if (track_provenance) {
        if (track_correctness) {
            annotate_with_minimizer_statistics(mappings[0], minimizers, seeds, funnel);
        }
        // Annotate with parameters used for the filters.
        set_annotation(mappings[0], "param_hit-cap", (double) hit_cap);
        set_annotation(mappings[0], "param_hard-hit-cap", (double) hard_hit_cap);
        set_annotation(mappings[0], "param_score-fraction", (double) minimizer_score_fraction);
        set_annotation(mappings[0], "param_max-extensions", (double) max_extensions);
        set_annotation(mappings[0], "param_max-alignments", (double) max_alignments);
        set_annotation(mappings[0], "param_cluster-score", (double) cluster_score_threshold);
        set_annotation(mappings[0], "param_cluster-coverage", (double) cluster_coverage_threshold);
        set_annotation(mappings[0], "param_extension-set", (double) extension_set_score_threshold);
        set_annotation(mappings[0], "param_max-multimaps", (double) max_multimaps);
    }
    // Annotate with statistics about the mapping process.
    // TODO: Control this with a flag?
    set_annotation(mappings[0], "total_fallow_regions", (double) total_fallow_regions);
    set_annotation(mappings[0], "longest_fallow_region", (double) longest_fallow_region);
    set_annotation(mappings[0], "reseed_seed_count", (double) reseed_seed_count);
    set_annotation(mappings[0], "total_subcluster_count", (double) total_subcluster_count);
    set_annotation(mappings[0], "biggest_subcluster_count", (double) biggest_subcluster_count);
    
#ifdef print_minimizer_table
    cerr << aln.sequence() << "\t";
    for (char c : aln.quality()) {
        cerr << (char)(c+33);
    }
    cerr << "\t" << clusters.size();
    for (size_t i = 0 ; i < minimizers.size() ; i++) {
        auto& minimizer = minimizers[i];
        cerr << "\t"
             << minimizer.value.key.decode(minimizer.length) << "\t"
             << minimizer.forward_offset() << "\t"
             << minimizer.agglomeration_start << "\t"
             << minimizer.agglomeration_length << "\t"
             << minimizer.hits << "\t"
             << minimizer_kept_count[i];
         if (minimizer_kept_count[i]>0) {
             assert(minimizer.hits<=hard_hit_cap) ;
         }
    }
    cerr << "\t" << uncapped_mapq << "\t" << mapq_explored_cap << "\t"  << mappings.front().mapping_quality() << "\t";
    cerr << "\t";
    for (auto& score : scores) {
        cerr << score << ",";
    }
    if (track_correctness) {
        cerr << "\t" << funnel.last_correct_stage() << endl;
    } else {
        cerr << "\t" << "?" << endl;
    }
#endif

    if (track_provenance && show_work && aln.sequence().size() < LONG_LIMIT) {
        // Dump the funnel info graph.
        // TODO: Add a new flag for this.
        #pragma omp critical (cerr)
        {
            funnel.to_dot(cerr);
        }
    }

    return mappings;
}

//-----------------------------------------------------------------------------

void MinimizerMapper::pair_all(std::array<vector<Alignment>, 2>& mappings) const {
    for (auto r : {0, 1}) {
        if (!mappings[r].empty()) {
            for (auto& other : mappings[1 - r]) {
                // Each read 1 needs to point to read 2 as its successor
                // Each read 2 needs to point to read 1 as its predecessor
                // If we started with the first read, other is the second read, so it needs to point to the first read as prev.
                Alignment* ref = r == 0 ? other.mutable_fragment_prev() : other.mutable_fragment_next();
                ref->set_name(mappings[r].front().name());
            }
        }
    }
}

pair<vector<Alignment>, vector<Alignment>> MinimizerMapper::map_paired(Alignment& aln1, Alignment& aln2,
                                                      vector<pair<Alignment, Alignment>>& ambiguous_pair_buffer){
    if (fragment_length_distr.is_finalized()) {

        //If we know the fragment length distribution then we just map paired ended 
        return map_paired(aln1, aln2);
    } else {
        std::array<Alignment*, 2> alns {&aln1, &aln2};
        
        std::array<vector<Alignment>, 2> single;
        std::array<int32_t, 2> max_score_aln;
        bool both_perfect_unique = true;
        for (auto r : {0, 1}) {
            //If we don't know the fragment length distribution, map the reads single ended
            single[r] = std::move(map(*alns[r]));
            // Check if the separately-mapped ends are both sufficiently perfect and sufficiently unique
            max_score_aln[r] = get_regular_aligner()->score_exact_match(*alns[r], 0, alns[r]->sequence().size());
            both_perfect_unique = both_perfect_unique && !single[r].empty() && single[r].front().mapping_quality() == 60 && single[r].front().score() >= max_score_aln[r] * 0.85;
        }
        
        if (both_perfect_unique) {
            //Flip the second alignment to get the proper fragment distance 
            reverse_complement_alignment_in_place(&single[1].front(), [&](vg::id_t node_id) {
                    return gbwt_graph.get_length(gbwt_graph.get_handle(node_id));
                    });           
            int64_t dist = distance_between(single[0].front(), single[1].front());
            // And that they have an actual pair distance and set of relative orientations

            if (dist == std::numeric_limits<int64_t>::max() ||
                dist >= max_fragment_length) {
                //If the distance between them is ambiguous or it it large enough that we don't think it's valid, leave them unmapped

                ambiguous_pair_buffer.emplace_back(aln1, aln2);
                pair<vector<Alignment>, vector<Alignment>> empty;
                return empty;
            }

            //If we're keeping this alignment, flip the second alignment back
            reverse_complement_alignment_in_place(&single[1].front(), [&](vg::id_t node_id) {
                    return gbwt_graph.get_length(gbwt_graph.get_handle(node_id));
                    });           
            // If that all checks out, say they're mapped, emit them, and register their distance and orientations
            fragment_length_distr.register_fragment_length(dist);

            std::array<vector<Alignment>, 2> mapped_pair;
            for (auto r : {0, 1}) {
                mapped_pair[r].emplace_back(std::move(single[r].front()));
            }
            pair_all(mapped_pair);

            //TODO: This is "properly paired" if there is a path between the reads. Since we
            //haven't finalized the distribution we can't compare it
            bool properly_paired = dist != std::numeric_limits<int64_t>::max();
            for (auto r : {0, 1}) {
                set_annotation(mapped_pair[r].back(), "proper_pair", properly_paired);
            }

#ifdef debug_fragment_distr
            //Print stats about finalizing the fragment length distribution, copied from mpmap
            if (fragment_length_distr.is_finalized()) {
                cerr << "finalized read distribution with " << fragment_length_distr.max_sample_size() << " measurements" << endl;
                cerr << "mean: " << fragment_length_distr.mean() << endl;
                cerr << "std dev: " << fragment_length_distr.std_dev() << endl;
                cerr << "ambiguous buffer contains pairs:" << endl;
                for (pair<Alignment,Alignment>& aln_pair : ambiguous_pair_buffer) {
                    cerr << "\t" << aln_pair.first.name() << ", " << aln_pair.second.name() << endl;
                }
                cerr << "distance measurements:" << endl;
                auto iter = fragment_length_distr.measurements_begin();
                if (iter != fragment_length_distr.measurements_end()) {
                    cerr << *iter;
                    iter++;
                }
                for (; iter != fragment_length_distr.measurements_end(); iter++) {
                    cerr << ", " << *iter;
                }
                cerr << endl;
            }
#endif


            return {std::move(mapped_pair[0]), std::move(mapped_pair[1])};

        } else {
            // Otherwise, discard the mappings and put them in the ambiguous buffer

            ambiguous_pair_buffer.emplace_back(aln1, aln2);
            return {};
        }
    }
}

// For paired-end alignment we use a bunch of structures indexed by clustering fragment, then read, then alignment of the read. So we define some insex types and lookup functions to deal with these.
// TODO: Make these local classes when C++ learns to let you use template members in local classes.

/// Type to point to an alignment of a known read
struct read_alignment_index_t {
    size_t fragment;
    size_t alignment;
    
    /// Allow looking up this index in a structure organized by fragment,
    /// read, and alignment, such as in alignments, or alignment_indices.
    template<typename NestedArray>
    auto lookup_for_read_in(bool read, NestedArray& a) const -> typename std::add_lvalue_reference<decltype(a[0][0][0])>::type {
        return a[fragment][read][alignment]; 
    }
    
    // Allow comparison
    inline bool operator==(const read_alignment_index_t& other) {
        return fragment == other.fragment && alignment == other.alignment;
    };
    inline bool operator!=(const read_alignment_index_t& other) {
        return !(*this == other);
    };
};
/// Represents an unset index
const read_alignment_index_t NO_READ_INDEX = {std::numeric_limits<size_t>::infinity(), std::numeric_limits<size_t>::infinity()};

/// Type to point to an alignment of either read
/// <fragment index, alignment_index, read number (0 or 1)>
struct alignment_index_t {
    size_t fragment;
    size_t alignment;
    bool read;
    
    /// Drop the read field
    inline read_alignment_index_t without_read() {
        return read_alignment_index_t {fragment, alignment};
    }
    
    /// Allow looking up this index in a structure organized by fragment,
    /// read, and alignment, such as in alignments, or alignment_indices.
    template<typename NestedArray>
    auto lookup_in(NestedArray& a) const -> typename std::add_lvalue_reference<decltype(a[0][0][0])>::type {
        return a[fragment][read][alignment]; 
    }
    
    // Allow comparison
    inline bool operator==(const alignment_index_t& other) {
        return fragment == other.fragment && alignment == other.alignment && read == other.read;
    };
    inline bool operator!=(const alignment_index_t& other) {
        return !(*this == other);
    };
};
/// Represents an unset index
const alignment_index_t NO_INDEX {std::numeric_limits<size_t>::max(), std::numeric_limits<size_t>::max(), std::numeric_limits<bool>::max()};

pair<vector<Alignment>, vector<Alignment>> MinimizerMapper::map_paired(Alignment& aln1, Alignment& aln2) {
    
    if (show_work) {
        #pragma omp critical (cerr)
        dump_debug_query(aln1, aln2);
    }

    // Make sure we actually have a working fragment length distribution that the clusterer will accept.
    int64_t fragment_distance_limit = fragment_length_distr.mean() + paired_distance_stdevs * fragment_length_distr.std_dev();
    if (fragment_distance_limit < get_distance_limit(aln1.sequence().size())) {
        // We can't use this distribution
        
        if (!warned_about_bad_distribution.test_and_set()) {
            // We get to print the warning
            cerr << "warning[vg::giraffe]: Cannot cluster reads with a fragment distance smaller than read distance" << endl;
            cerr << "                      Fragment length distribution: mean=" << fragment_length_distr.mean() 
                 << ", stdev=" << fragment_length_distr.std_dev() << endl;
            cerr << "                      Fragment distance limit: " << fragment_distance_limit 
                 << ", read distance limit: " << get_distance_limit(aln1.sequence().size()) << endl;
            cerr << "warning[vg::giraffe]: Falling back on single-end mapping" << endl;
        }
        
        // Map single-ended and bail
        std::array<vector<Alignment>, 2> mapped_pair = {map(aln1), map(aln2)};
        pair_all(mapped_pair);
        return {std::move(mapped_pair[0]), std::move(mapped_pair[1])};
    }


    // Assume reads are in inward orientations on input, and
    // convert to rightward orientations before mapping
    // and flip the second read back before output 

    aln2.clear_path();
    reverse_complement_alignment_in_place(&aln2, [&](vg::id_t node_id) {
        return gbwt_graph.get_length(gbwt_graph.get_handle(node_id));
    });
    
    // Lay out the alignments for looping
    std::array<Alignment*, 2> alns{&aln1, &aln2};

    // Make two new funnel instrumenters to watch us map this read pair.
    std::array<Funnel, 2> funnels;
    // Start this alignment 
    for (auto r : {0, 1}) {
        funnels[r].start(alns[r]->name());
    }
    
    // Annotate the original read with metadata
    for (auto r : {0, 1}) {
        if (!sample_name.empty()) {
            alns[r]->set_sample_name(sample_name);
        }
        if (!read_group.empty()) {
            alns[r]->set_read_group(read_group);
        }
    }
    
    // Prepare the RNG for shuffling ties, if needed
    LazyRNG rng([&]() {
        return aln1.sequence() + aln2.sequence();
    });
    
    // Minimizers for both reads, sorted by read position.
    std::array<std::vector<Minimizer>, 2> minimizers_in_read_by_read;
    // Indexes of minimizers for both reads, sorted into score order, best score first
    std::array<std::vector<size_t>, 2> minimizer_score_order_by_read;
    // Minimizers for both reads, sorted by best score first.
    std::array<VectorView<Minimizer>, 2> minimizers_by_read;
    for (auto r : {0, 1}) {
        minimizers_in_read_by_read[r] = this->find_minimizers(alns[r]->sequence(), funnels[r]);
        minimizer_score_order_by_read[r] = sort_minimizers_by_score(minimizers_in_read_by_read[r]);
        minimizers_by_read[r] = {minimizers_in_read_by_read[r], minimizer_score_order_by_read[r]};
    }

    // Seeds for both reads, stored in separate vectors.
    // These *MUST* be std::vector, because the clusterer's internal data
    // structures pass around pointers to std::vector<std::vector<seed type>>.
    // TODO: Let the clusterer use something else?
    std::vector<std::vector<Seed>> seeds_by_read(2);
<<<<<<< HEAD
    for (auto r : {0, 1}) {
        seeds_by_read[r] = this->find_seeds<Seed>(minimizers_by_read[r], *alns[r], funnels[r]);
    }

    // Cluster the seeds. Get sets of input seed indexes that go together.
    if (track_provenance) {
        for (auto r : {0, 1}) {
            funnels[r].stage("cluster");
        }
    }
=======
    seeds_by_read[0] = this->find_seeds<Seed>(minimizers_by_read[0], aln1, funnels[0]);
    seeds_by_read[1] = this->find_seeds<Seed>(minimizers_by_read[1], aln2, funnels[1]);

    // Cluster the seeds. Get sets of input seed indexes that go together.
    if (track_provenance) {
        funnels[0].stage("cluster");
        funnels[1].stage("cluster");
    }
    std::vector<std::vector<Cluster>> all_clusters = clusterer.cluster_seeds(seeds_by_read, get_distance_limit(aln1.sequence().size()), fragment_distance_limit);
#ifdef debug_validate_clusters
    validate_clusters(all_clusters, seeds_by_read, get_distance_limit(aln1.sequence().size()), fragment_distance_limit);

#endif
>>>>>>> d2f1c908

    std::vector<std::vector<Cluster>> all_clusters = this->find_clusters(seeds_by_read, get_distance_limit(aln1.sequence().size()), fragment_distance_limit);
#ifdef debug_validate_clusters
    validate_clusters(all_clusters, seeds_by_read, get_distance_limit(aln1.sequence().size()), fragment_distance_limit);

#endif


    //Keep track of which fragment clusters (clusters of clusters) have read clusters from each end

    size_t max_fragment_num = 0;
    for (auto r : {0, 1}) {
        for (auto& cluster : all_clusters[r]) {
            max_fragment_num = std::max(max_fragment_num, cluster.fragment);
        }
    }

    if (show_work) {
        #pragma omp critical (cerr)
        {
            cerr << log_name() << "Found " << max_fragment_num + 1 << " fragment clusters" << endl;
        }
    }

    vector<bool> has_first_read (max_fragment_num+1, false);//For each fragment cluster, does it have a cluster for the first read
    vector<bool> fragment_cluster_has_pair (max_fragment_num+1, false);//Does a fragment cluster have both reads
    bool found_paired_cluster = false;
    for (auto& cluster : all_clusters[0]) {
        has_first_read[cluster.fragment] = true;
    }
    for (auto& cluster : all_clusters[1]) {
        size_t fragment_num = cluster.fragment;
        fragment_cluster_has_pair[fragment_num] = has_first_read[fragment_num];
        if (has_first_read[fragment_num]) {
            found_paired_cluster = true;
            
            if (show_work) {
                #pragma omp critical (cerr)
                {
                    cerr << log_name() << "Fragment cluster " << fragment_num << " has read clusters from both reads" << endl;
                }
            }
        }
    }

    if (track_provenance) {
        for (auto r : {0, 1}) {
            funnels[r].substage("score");
        }
    }


    //Keep track of the best cluster score and coverage per end for each fragment cluster
    std::array<vector<double>, 2> cluster_score_by_fragment;
    std::array<vector<double>, 2> cluster_coverage_by_fragment;
    for (auto r : {0, 1}) {
        cluster_score_by_fragment[r].resize(max_fragment_num + 1, 0.0);
        cluster_coverage_by_fragment[r].resize(max_fragment_num + 1, 0.0);
    }
    
    // We have accessors for totals across both reads, which we use a lot later.
    // TODO: Make a macro?
    auto total_score = [&](size_t fragment_num) -> double {
        return cluster_score_by_fragment[0][fragment_num] + cluster_score_by_fragment[1][fragment_num];
    };
    auto total_coverage = [&](size_t fragment_num) -> double {
        return cluster_coverage_by_fragment[0][fragment_num] + cluster_coverage_by_fragment[1][fragment_num];
    };
    
    //Get the scores of each cluster
    for (auto r : {0, 1}) {
        auto& aln = *alns[r];
        std::vector<Cluster>& clusters = all_clusters[r];
        const VectorView<Minimizer>& minimizers = minimizers_by_read[r];
        vector<double>& best_cluster_score = cluster_score_by_fragment[r];
        vector<double>& best_cluster_coverage = cluster_coverage_by_fragment[r];

        for (size_t i = 0; i < clusters.size(); i++) {
            // Determine cluster score and read coverage.
            Cluster& cluster = clusters[i];
<<<<<<< HEAD
            this->score_cluster(cluster, i, minimizers, seeds_by_read[r], aln.sequence().length(), funnels[r]);
=======
            this->score_cluster(cluster, i, minimizers, seeds_by_read[read_num], aln.sequence().length(), funnels[read_num]);
>>>>>>> d2f1c908
            size_t fragment = cluster.fragment;
            best_cluster_score[fragment] = std::max(best_cluster_score[fragment], cluster.score);
            best_cluster_coverage[fragment] = std::max(best_cluster_coverage[fragment], cluster.coverage);
        }
    }

    //For each fragment cluster, we want to know how many equivalent or better clusters we found
    //We consider two fragment clusters to be "equivalent" if the sum of the best score and
    //coverage for both ends is the same

    //Get a vector of the indices of fragment clusters so we can sort
    vector<size_t> fragment_cluster_indices_by_score (max_fragment_num + 1);
    for (size_t i = 0 ; i < fragment_cluster_indices_by_score.size() ; i++) {
        fragment_cluster_indices_by_score[i] = i;
    }

    //Sort by the sum of the score and coverage of the best cluster for each end
    sort_shuffling_ties(fragment_cluster_indices_by_score.begin(), fragment_cluster_indices_by_score.end(), [&](size_t a, size_t b) {
        return total_coverage(a) + total_score(a) > total_coverage(b) + total_score(b);  
    }, rng);

    // How many fragment clusters are at least as good as the one at each index
    vector<size_t> better_cluster_count (max_fragment_num+1); 

    double prev_score_sum = 0.0;
    for (int rank = fragment_cluster_indices_by_score.size() - 1 ; rank >= 0 ; rank--) {
        //Go through fragment clusters in descending score order and count how many equivalent or
        //better clusters we found
        size_t fragment_num = fragment_cluster_indices_by_score[rank];
        if (rank == fragment_cluster_indices_by_score.size()-1) {
            better_cluster_count[fragment_num] = rank+1;
        } else {
            size_t prev_fragment_num = fragment_cluster_indices_by_score[rank+1];
            double curr_score_sum =  total_coverage(fragment_num) + total_score(fragment_num);
            if (curr_score_sum == prev_score_sum) {
                //If this is the same as the last cluster, it has the same count
                better_cluster_count[fragment_num] = better_cluster_count[prev_fragment_num];
            } else {
                //Otherwise, its count is the index
                better_cluster_count[fragment_num] = rank+1;
                prev_score_sum = curr_score_sum;
            }
        }
    }
#ifdef debug
    for (size_t count : better_cluster_count) {
        assert(count >= 1);
    }
#endif

    // To compute the windows that are explored, we need to get
    // all the minimizers that are explored.
    std::array<SmallBitset, 2> minimizer_explored_by_read;
    std::array<vector<size_t>, 2> minimizer_aligned_count_by_read;
    //How many hits of each minimizer ended up in each cluster that was kept?
    std::array<vector<vector<size_t>>, 2> minimizer_kept_cluster_count_by_read; 
    
    // To compute the windows present in any extended cluster, we need to get
    // all the minimizers in any extended cluster.
 
    //For each fragment cluster (cluster of clusters), for each read, a vector of all alignments + the order they were fed into the funnel 
    //so the funnel can track them
    vector<std::array<vector<Alignment>, 2>> alignments;
    vector<std::array<vector<size_t>, 2>> alignment_indices;
    std::array<int, 2> best_alignment_scores {0, 0}; // The best alignment score for each end   

    // We will fill this with all computed alignments in estimated score order.
    // alignments has one entry for each fragment cluster and an extra for unpaired alignment 
    alignments.resize(max_fragment_num + 2);
    alignment_indices.resize(max_fragment_num + 2);

    //Now that we've scored each of the clusters, extend and align them
    for (size_t read_num = 0 ; read_num < 2 ; read_num++) {
        Alignment& aln = *alns[read_num];
        std::vector<Cluster>& clusters = all_clusters[read_num];
        const VectorView<Minimizer>& minimizers = minimizers_by_read[read_num];
        std::vector<Seed>& seeds = seeds_by_read[read_num];

        if (show_work) {
            #pragma omp critical (cerr)
            {
                cerr << log_name() << "Found " << clusters.size() << " clusters for read " << (read_num + 1) << endl;
            }
        }

        // Retain clusters only if their score is better than this, in addition to the coverage cutoff
        double cluster_score_cutoff = 0.0, cluster_coverage_cutoff = 0.0, second_best_cluster_score = 0.0;

        //The score and coverage of the best cluster, "best" is determined first by coverage then score
        pair<double, double> best_cluster_coverage_score (0.0, 0.0);
        for (auto& cluster : clusters) {

            if (cluster.coverage > best_cluster_coverage_score.first) {
                //If this is the new best coverage, update both best coverage and best score
                best_cluster_coverage_score.first = cluster.coverage;
                best_cluster_coverage_score.second = cluster.score;
            } else if (cluster.coverage ==  best_cluster_coverage_score.first) {
                //If this is the same as the best coverage, get best score
                best_cluster_coverage_score.second = std::max(best_cluster_coverage_score.second, cluster.score);
            }

            cluster_coverage_cutoff = std::max(cluster_coverage_cutoff, cluster.coverage);

            if (cluster.score > cluster_score_cutoff) {
                second_best_cluster_score = cluster_score_cutoff;
                cluster_score_cutoff = cluster.score;
            } else if (cluster.score > second_best_cluster_score) {
                second_best_cluster_score = cluster.score;
            }
        }
        cluster_score_cutoff -= cluster_score_threshold;
        cluster_coverage_cutoff -= cluster_coverage_threshold;

        if (cluster_score_cutoff - pad_cluster_score_threshold < second_best_cluster_score) {
            cluster_score_cutoff = std::min(cluster_score_cutoff, second_best_cluster_score);
        }

        if (track_provenance) {
            // Now we go from clusters to gapless extensions
            funnels[read_num].stage("extend");
        }

        // These are the GaplessExtensions for all the clusters (and fragment cluster assignments), in cluster_indexes_in_order order.
        vector<pair<vector<GaplessExtension>, size_t>> cluster_extensions;
        cluster_extensions.reserve(clusters.size());

        minimizer_explored_by_read[read_num] = SmallBitset(minimizers.size());
        minimizer_aligned_count_by_read[read_num].resize(minimizers.size(), 0);
        size_t kept_cluster_count = 0;
        
        //Process clusters sorted by both score and read coverage
        process_until_threshold_c<double>(clusters.size(), [&](size_t i) -> double {
                return clusters[i].coverage;
            }, [&](size_t a, size_t b) -> bool {
                //Sort clusters first by whether it was paired, then by the best coverage and score of any pair in the fragment cluster, 
                //then by its coverage and score
                size_t fragment_a = clusters[a].fragment;
                size_t fragment_b = clusters[b].fragment;

                double coverage_a = cluster_coverage_by_fragment[0][fragment_a]+cluster_coverage_by_fragment[1][fragment_a];
                double coverage_b = cluster_coverage_by_fragment[0][fragment_b]+cluster_coverage_by_fragment[1][fragment_b];
                double score_a = cluster_score_by_fragment[0][fragment_a]+cluster_score_by_fragment[1][fragment_a];
                double score_b = cluster_score_by_fragment[0][fragment_b]+cluster_score_by_fragment[1][fragment_b];

                if (fragment_cluster_has_pair[fragment_a] != fragment_cluster_has_pair[fragment_b]) {
                    return fragment_cluster_has_pair[fragment_a];
                } else if (coverage_a != coverage_b){
                    return coverage_a > coverage_b;
                } else if (score_a != score_b) {
                    return score_a > score_b;
                } else if (clusters[a].coverage != clusters[b].coverage){
                    return clusters[a].coverage > clusters[b].coverage;
                } else {
                    return clusters[a].score > clusters[b].score;
                }
            },
            0, min_extensions, max_extensions, rng, [&](size_t cluster_num) -> bool {
                // Handle sufficiently good clusters 
                Cluster& cluster = clusters[cluster_num];
                if (!found_paired_cluster || fragment_cluster_has_pair[cluster.fragment] || 
                    (cluster.coverage == best_cluster_coverage_score.first &&
                     cluster.score    == best_cluster_coverage_score.second)) { 
                    //If this cluster has a pair or if we aren't looking at pairs
                    //Or if it is the best cluster
                    
                    // First check against the additional score filter
                    if (cluster_coverage_threshold != 0 && cluster.coverage < cluster_coverage_cutoff 
                            && kept_cluster_count >= min_extensions) {
                        //If the coverage isn't good enough, ignore this cluster
                        if (track_provenance) {
                            funnels[read_num].fail("cluster-coverage", cluster_num, cluster.coverage);
                        }
                        return false;
                    }
                    if (cluster_score_threshold != 0 && cluster.score < cluster_score_cutoff 
                            && kept_cluster_count >= min_extensions) {
                        //If the score isn't good enough, ignore this cluster
                        if (track_provenance) {
                            funnels[read_num].pass("cluster-coverage", cluster_num, cluster.coverage);
                            funnels[read_num].pass("max-extensions", cluster_num);
                            funnels[read_num].fail("cluster-score", cluster_num, cluster.score);
                        }
                        return false;
                    }
                    if (track_provenance) {
                        funnels[read_num].pass("cluster-coverage", cluster_num, cluster.coverage);
                        funnels[read_num].pass("max-extensions", cluster_num);
                        funnels[read_num].pass("cluster-score", cluster_num, cluster.score);
                        funnels[read_num].pass("paired-clusters", cluster_num);
                    }

                    if (show_work) {
                        #pragma omp critical (cerr)
                        {
                            cerr << log_name() << "Cluster " << cluster_num << endl;
                        }
                    }
                    
                    // Extend seed hits in the cluster into one or more gapless extensions
                    cluster_extensions.emplace_back(std::move(this->extend_cluster(
                        cluster,
                        cluster_num,
                        minimizers,
                        seeds,
                        aln.sequence(),
                        minimizer_kept_cluster_count_by_read[read_num],
                        kept_cluster_count,
                        funnels[read_num])), cluster.fragment);
                    
                    return true;
                } else {
                    //We were looking for clusters in a paired fragment cluster but this one doesn't have any on the other end
                    if (track_provenance) {
                        funnels[read_num].pass("cluster-coverage", cluster_num, cluster.coverage);
                        funnels[read_num].pass("max-extensions", cluster_num);
                        funnels[read_num].pass("cluster-score", cluster_num, cluster.score);
                        funnels[read_num].fail("paired-clusters", cluster_num);
                    }
                    return false;
                }
                
            }, [&](size_t cluster_num) -> void {
                // There are too many sufficiently good clusters
                if (track_provenance) {
                    funnels[read_num].pass("cluster-coverage", cluster_num, clusters[cluster_num].coverage);
                    funnels[read_num].fail("max-extensions", cluster_num);
                }
            }, [&](size_t cluster_num) -> void {
                // This cluster is not sufficiently good.
                // TODO: I don't think it should ever get here unless we limit the scores of the fragment clusters we look at
            });

        // We now estimate the best possible alignment score for each cluster.
        std::vector<int> cluster_alignment_score_estimates = this->score_extensions(cluster_extensions, aln, funnels[read_num]);
        
        if (track_provenance) {
            funnels[read_num].stage("align");
        }
        
        // Now start the alignment step. Everything has to become an alignment.
        
        // Clear any old refpos annotation and path
        aln.clear_refpos();
        aln.clear_path();
        aln.set_score(0);
        aln.set_identity(0);
        aln.set_mapping_quality(0);
        
        //Since we will lose the order in which we pass alignments to the funnel, use this to keep track
        size_t curr_funnel_index = 0;

        // Go through the processed clusters in estimated-score order.
        process_until_threshold_b(cluster_alignment_score_estimates,
            extension_set_score_threshold, 2, max_alignments, rng, [&](size_t processed_num) {
                // This processed cluster is good enough.
                // Called in descending score order.
                
                if (track_provenance) {
                    funnels[read_num].pass("extension-set", processed_num, cluster_alignment_score_estimates[processed_num]);
                    funnels[read_num].pass("max-alignments", processed_num);
                    funnels[read_num].processing_input(processed_num);
                }
                
                auto& extensions = cluster_extensions[processed_num].first;
                
                // Collect the top alignments. Make sure we have at least one always, starting with unaligned.
                vector<Alignment> best_alignments(1, aln);
                
                if (GaplessExtender::full_length_extensions(extensions)) {
                    // We got full-length extensions, so directly convert to an Alignment.
                    
                    if (track_provenance) {
                        funnels[read_num].substage("direct");
                    }

                    //Fill in the best alignments from the extension. We know the top one is always full length and exists.
                    this->extension_to_alignment(extensions.front(), best_alignments.front());
                    
                    
                    if (show_work) {
                        #pragma omp critical (cerr)
                        {
                            cerr << log_name() << "Produced alignment directly from full length gapless extension " << processed_num << endl;
                        }
                    }
                    
                    for (auto next_ext_it = extensions.begin() + 1; next_ext_it != extensions.end() && next_ext_it->full(); ++next_ext_it) {
                        // For all subsequent full length extensions, make them into alignments too.
                        // We want them all to go on to the pairing stage so we don't miss a possible pairing in a tandem repeat.
                        best_alignments.emplace_back(aln);
                        this->extension_to_alignment(*next_ext_it, best_alignments.back());
                        
                        if (show_work) {
                            #pragma omp critical (cerr)
                            {
                                cerr << log_name() << "Produced additional alignment directly from full length gapless extension " << (next_ext_it - extensions.begin()) << endl;
                            }
                        }
                        
                    }

                    if (track_provenance) {
                        // Stop the current substage
                        funnels[read_num].substage_stop();
                    }
                } else if (do_dp) {
                    // We need to do base-level alignment.
                    
                    if (track_provenance) {
                        funnels[read_num].substage("align");
                    }
                    
                    // Do the DP and compute up to 2 alignments
                    best_alignments.emplace_back(aln);
                    find_optimal_tail_alignments(aln, extensions, rng, best_alignments[0], best_alignments[1]);

                    
                    if (track_provenance) {
                        // We're done base-level alignment. Next alignment may not go through this substage.
                        funnels[read_num].substage_stop();
                    }
                } else {
                    // We would do base-level alignment but it is disabled.
                    // Leave best_alignments unaligned
                }
                
                
                size_t fragment_num = cluster_extensions[processed_num].second;
                    
                // Have a function to process the best alignments we obtained
                auto observe_alignment = [&](Alignment& aln) {
                    auto& best_score = best_alignment_scores[read_num];
                    best_score = max(best_score, aln.score());
                    
                    auto& alignment_list = alignments[fragment_num][read_num]; 
                    alignment_list.emplace_back(std::move(aln));
                    
                    auto& indices_list = alignment_indices[fragment_num][read_num];
                    indices_list.emplace_back(curr_funnel_index);
                    curr_funnel_index++;

                    if (track_provenance) {
                        funnels[read_num].project(processed_num);
                        funnels[read_num].score(funnels[read_num].latest(), alignment_list.back().score());
                    }
                    
                    if (show_work) {
                        #pragma omp critical (cerr)
                        {
                            cerr << log_name() << "Produced fragment option " << fragment_num << " read " << (read_num + 1)
                                << " alignment with score " << alignment_list.back().score() << ": " << log_alignment(alignment_list.back()) << endl;
                        }
                    }
                };
                
                for(auto aln_it = best_alignments.begin() ; aln_it != best_alignments.end() && aln_it->score() != 0 && aln_it->score() >= best_alignments[0].score() * 0.8; ++aln_it) {
                    //For each additional extension with score at least 0.8 of the best score
                    observe_alignment(*aln_it);
                }

                if (track_provenance) {
                    // We're done with this input item
                    funnels[read_num].processed_input();
                }
                
                for (size_t i = 0 ; i < minimizer_kept_cluster_count_by_read[read_num][processed_num].size() ; i++) {
                    if (minimizer_kept_cluster_count_by_read[read_num][processed_num][i] > 0) {
                        // This minimizer is in a cluster that gave rise
                        // to at least one alignment, so it is explored.
                        minimizer_explored_by_read[read_num].insert(i);
                        minimizer_aligned_count_by_read[read_num][i] += minimizer_kept_cluster_count_by_read[read_num][processed_num][i];
                    }
                }

                
                return true;
            }, [&](size_t processed_num) {
                // There are too many sufficiently good processed clusters
                if (track_provenance) {
                    funnels[read_num].pass("extension-set", processed_num, cluster_alignment_score_estimates[processed_num]);
                    funnels[read_num].fail("max-alignments", processed_num);
                }
            }, [&](size_t processed_num) {
                // This processed cluster is not good enough.
                if (track_provenance) {
                    funnels[read_num].fail("extension-set", processed_num, cluster_alignment_score_estimates[processed_num]);
                }
            });
        
    }


    //Now that we have alignments, figure out how to pair them up
    
    if (track_provenance) {
        // Now say we are finding the pairs
        for (auto r : {0, 1}) {
            funnels[r].stage("pairing");
        }
    }
    
    // Fill this in with the indexes of pairs of alignments we will output
    // each alignment is stored as <fragment index, alignment index> into alignments
    // fragment_index should be the same for both ends, unless one was rescued
    vector<std::array<read_alignment_index_t, 2>> paired_alignments;
    paired_alignments.reserve(alignments.size());


#ifdef print_minimizer_table
    vector<pair<bool, bool>> alignment_was_rescued;
#endif

    //For each alignment in alignments, which paired_alignment includes it. Follows structure of alignments
    vector<std::array<vector<vector<size_t>>, 2>> alignment_groups(alignments.size());

    // Grab all the scores in order for MAPQ computation.
    vector<double> paired_scores;
    paired_scores.reserve(alignments.size());
    vector<int64_t> fragment_distances;
    fragment_distances.reserve(alignments.size());

    //for each alignment pair, what type of pair is it
    enum PairType {paired, unpaired, rescued_from_first, rescued_from_second};
    vector<PairType> pair_types; 
    
    //For each pair of alignments in paired_alignments, how many equivalent or better fragment clusters
    //did we find 
    vector<size_t> better_cluster_count_by_pairs;


    //Keep track of alignments with no pairs in the same fragment cluster
    bool found_pair = false;

    //Alignments that don't have a mate
    vector<alignment_index_t> unpaired_alignments;
    std::array<size_t, 2> unpaired_count {0, 0};

    for (size_t fragment_num = 0 ; fragment_num < alignments.size() ; fragment_num ++ ) {
        //Get pairs of plausible alignments
        for (auto r : {0, 1}) {
            alignment_groups[fragment_num][r].resize(alignments[fragment_num][r].size());
        }
        
        std::array<vector<Alignment>, 2>& fragment_alignments = alignments[fragment_num];
        if (!fragment_alignments[0].empty() && ! fragment_alignments[1].empty()) {
            //Only keep pairs of alignments that were in the same fragment cluster
            found_pair = true;
            std::array<size_t, 2> aln_index;
            std::array<Alignment*, 2> alignment;
            std::array<size_t, 2> funnel_index;
            
            // TODO: replace the nested all-combinations loop with something like a cross product?
            for (aln_index[0] = 0 ; aln_index[0] < fragment_alignments[0].size() ; aln_index[0]++)  {
                alignment[0] = &fragment_alignments[0][aln_index[0]];
                funnel_index[0] = alignment_indices[fragment_num][0][aln_index[0]];
                for (aln_index[1] = 0 ; aln_index[1] < fragment_alignments[1].size() ; aln_index[1]++) {
                    alignment[1] = &fragment_alignments[1][aln_index[1]];
                    funnel_index[1] = alignment_indices[fragment_num][1][aln_index[1]];

                    //Get the likelihood of the fragment distance
                    int64_t fragment_distance = distance_between(*alignment[0], *alignment[1]); 
                    double score = score_alignment_pair(*alignment[0], *alignment[1], fragment_distance);
                    
                    for (auto r : {0, 1}) {
                        alignment_groups[fragment_num][r][aln_index[r]].emplace_back(paired_alignments.size());
                    }
                    paired_alignments.emplace_back();
                    for (auto r : {0, 1}) {
                        paired_alignments.back()[r] = read_alignment_index_t {fragment_num, aln_index[r]};
                    }
                    
                    paired_scores.emplace_back(score);
                    fragment_distances.emplace_back(fragment_distance);
                    better_cluster_count_by_pairs.emplace_back(better_cluster_count[fragment_num]);
                    pair_types.emplace_back(paired);
#ifdef print_minimizer_table
                    alignment_was_rescued.emplace_back(false, false);
#endif

                    if (show_work) {
                        #pragma omp critical (cerr)
                        {
                            cerr << log_name() << "Found pair of alignments from fragment " << fragment_num << " with scores " 
                                 << alignment[0]->score() << " " << alignment[1]->score() << " at distance " << fragment_distance 
                                 << " gets pair score " << score << endl;
                            cerr << log_name() << "Alignment 1: " << log_alignment(*alignment[0]) << endl << "Alignment 2: " << log_alignment(*alignment[1]) << endl;
                        }
                    }

                    if (track_provenance) {
                        for (auto r : {0, 1}) {
                            funnels[r].processing_input(funnel_index[r]);
                            funnels[r].substage("pair-clusters");
                            funnels[r].pass("max-rescue-attempts", funnel_index[r]);
                            funnels[r].project(funnel_index[r]);
                            funnels[r].score(funnels[r].latest(), score);
                            funnels[r].substage_stop();
                            funnels[r].processed_input();
                        }
                    }
                }
            }
        } else {
            // At most one of these is set
            for (auto r : {0, 1}) {
                if (!fragment_alignments[r].empty()) {
                    //If this fragment cluster has only alignments from this
                
                    if (show_work) {
                        #pragma omp critical (cerr)
                        {
                            cerr << log_name() << "Found unpaired alignments from fragment " << fragment_num << " for read " << (r + 1) << endl;
                        }
                    }
                    for (size_t i = 0 ; i < fragment_alignments[r].size() ; i++) {
                        unpaired_alignments.push_back({fragment_num, i, (bool)r});
                        unpaired_count[r]++;
                        if (show_work) {
                            #pragma omp critical (cerr)
                            {
                                cerr << log_name() << "\t" << log_alignment(fragment_alignments[r][i]) << endl;
                            }
                        }
                    }
                }
            }
        }
    }
    std::array<size_t, 2> rescued_count {0, 0};
    std::array<vector<double>, 2> unpaired_scores;
    for (auto r : {0, 1}) {
        unpaired_scores[r].reserve(unpaired_alignments.size());
    }


    if (!unpaired_alignments.empty()) {
        //If we found some clusters that had no pair in a fragment cluster
        if (!found_pair) {
            //If we didn't find any pairs find the best alignment for each end

            if (show_work) {
                #pragma omp critical (cerr)
                {
                    cerr << log_name() << "Found no pairs and we aren't doing rescue: return best alignment for each read" << endl;
                }
            }
            std::array<alignment_index_t, 2> best_index {NO_INDEX, NO_INDEX};
            std::array<int32_t, 2> best_score {0, 0};

            for (auto& index : unpaired_alignments ) {
                const Alignment& alignment = index.lookup_in(alignments);
                unpaired_scores[index.read].emplace_back(alignment.score());
                if (deterministic_beats(alignment.score(), best_score[index.read], rng)) {
                    best_index[index.read] = index;
                    best_score[index.read] = alignment.score();
                }
            }
            if (max_rescue_attempts == 0 ) { 
                // If we aren't attempting rescue, just return the best alignment from each end.
                // By default, use argument alignments for scratch.
                std::array<Alignment*, 2> best_aln {alns[0], alns[1]};
    
                for (auto r : {0, 1}) {
                    if (best_index[r] != NO_INDEX) {
                        //If there was a best alignment, use it
                        best_aln[r] = &best_index[r].lookup_in(alignments); 
                    } else {
                        //Otherwise return an empty alignment
                        best_aln[r]->clear_refpos();
                        best_aln[r]->clear_path();
                        best_aln[r]->set_score(0);
                        best_aln[r]->set_identity(0);
                        best_aln[r]->set_mapping_quality(0); // TODO: this gets clobbered
                    }
                    set_annotation(*best_aln[r], "unpaired", true);
                }
                
                std::array<vector<Alignment>, 2> paired_mappings;
                for (auto r : {0, 1}) {
                    paired_mappings[r].emplace_back(std::move(*best_aln[r]));
                }
                // Now we may have moved from our arguments so we can't use them anymore.
                
                // Flip second read back to input orientation
                reverse_complement_alignment_in_place(&paired_mappings[1].back(), [&](vg::id_t node_id) {
                    return gbwt_graph.get_length(gbwt_graph.get_handle(node_id));
                });

                for (auto r : {0, 1}) {
                    paired_mappings[r].back().set_mapping_quality(1);

                    // Stop this alignment
                    funnels[r].stop();
                
                    // Annotate with whatever's in the funnel
                    funnels[r].annotate_mapped_alignment(paired_mappings[r].back(), track_correctness);
                }
                
                return {std::move(paired_mappings[0]), std::move(paired_mappings[1])};
            } else if (best_score[0] != 0 && best_score[1] != 0) {
                //We are attempting rescue, but we still want to keep the best alignments as a potential (unpaired) pair
                
                std::array<size_t, 2> funnel_index;
                if (track_provenance) {
                    // Work out what the paired-up alignments are numbered in the funnel.
                    // TODO: can we flatten these lookup paths or change tuples
                    // to structs to be more understandable?
                    for (auto r : {0, 1}) {
                        funnel_index[r] = best_index[r].lookup_in(alignment_indices);
                        funnels[r].processing_input(funnel_index[r]);
                    }
                }
                
                
                std::array<Alignment*, 2> winners;
                paired_alignments.emplace_back();
                for (auto r : {0, 1}) {
                    paired_alignments.back()[r] = best_index[r].without_read();
                    winners[r] = &best_index[r].lookup_in(alignments);
                }
                
                //Assume the distance between them is infinite
                double pair_score = score_alignment_pair(*winners[0], *winners[1], std::numeric_limits<int64_t>::max());
                paired_scores.emplace_back(pair_score);
                fragment_distances.emplace_back(std::numeric_limits<int64_t>::max());
                better_cluster_count_by_pairs.emplace_back(0);
                pair_types.emplace_back(unpaired);
                
                if (track_provenance) {
                    for (auto r : {0, 1}) {
                        funnels[r].substage("pair-clusters");
                        funnels[r].project(funnel_index[0]);
                        funnels[r].score(funnels[r].latest(), pair_score);
                        funnels[r].substage_stop();
                        funnels[r].processed_input();
                    }
                }
            }
        }

        if (max_rescue_attempts != 0) {
            //Attempt rescue on unpaired alignments if either we didn't find any pairs or if the unpaired alignments are very good

            process_until_threshold_a(unpaired_alignments.size(), (std::function<double(size_t)>) [&](size_t i) -> double{
                return (double) unpaired_alignments.at(i).lookup_in(alignments).score();
            }, 0, 1, max_rescue_attempts, rng, [&](size_t i) {
                auto& index = unpaired_alignments.at(i);
                size_t j = index.lookup_in(alignment_indices);
                if (track_provenance) {
                    funnels[index.read].processing_input(j);
                    funnels[index.read].substage("rescue");
                }
                Alignment& mapped_aln = index.lookup_in(alignments);
                Alignment rescued_aln = *alns[1 - index.read];
                rescued_aln.clear_path();
                
                if (found_pair && (double) mapped_aln.score() < (double) best_alignment_scores[index.read] * paired_rescue_score_limit) {
                    //If we have already found paired clusters and this unpaired alignment is not good enough, do nothing
                    return true;
                }

                //Rescue the alignment
                attempt_rescue(mapped_aln, rescued_aln, minimizers_by_read[1 - index.read], index.read == 0);

                if (rescued_aln.path().mapping_size() != 0) {
                    //If we actually found an alignment

                    int64_t fragment_dist = index.read == 0 ? distance_between(mapped_aln, rescued_aln) 
                                                      : distance_between(rescued_aln, mapped_aln);

                    double score = score_alignment_pair(mapped_aln, rescued_aln, fragment_dist);

                    set_annotation(mapped_aln, "rescuer", true);
                    set_annotation(rescued_aln, "rescued", true);
                    set_annotation(mapped_aln,  "fragment_length", distance_to_annotation(fragment_dist));
                    set_annotation(rescued_aln, "fragment_length", distance_to_annotation(fragment_dist));
                    bool properly_paired = fragment_dist == std::numeric_limits<int64_t>::max() ? false :
                        (std::abs(fragment_dist-fragment_length_distr.mean()) <= 6.0*fragment_length_distr.std_dev()) ;
                    set_annotation(mapped_aln, "proper_pair", properly_paired);
                    set_annotation(rescued_aln, "proper_pair", properly_paired);

                    //Since we're still accumulating a list of indexes of pairs of alignments,
                    //add the new alignment to the list of alignments 
                    //(in a separate "fragment cluster" vector for rescued alignments) and keep track of its index
                    //
                    read_alignment_index_t mapped_index {index.read, index.alignment}; 
                    read_alignment_index_t rescued_index {alignments.size() - 1, alignments.back()[1 - index.read].size()};
                    alignments.back()[1 - index.read].emplace_back(std::move(rescued_aln));
                    rescued_count[index.read]++;

                    alignment_groups.back()[1 - index.read].emplace_back();
                    std::array<read_alignment_index_t, 2> index_pair;
                    index_pair[index.read] = mapped_index;
                    index_pair[1 - index.read] = rescued_index;
                    
                    paired_alignments.emplace_back(std::move(index_pair));
                    paired_scores.emplace_back(score);
                    fragment_distances.emplace_back(fragment_dist);
                    pair_types.push_back(index.read == 0 ? rescued_from_first : rescued_from_second); 
                    better_cluster_count_by_pairs.emplace_back(better_cluster_count[mapped_index.fragment]);

#ifdef print_minimizer_table
                    alignment_was_rescued.emplace_back(index.read == 1, index.read == 0);
#endif
                    if (track_provenance) {
                        funnels[index.read].pass("max-rescue-attempts", j);
                        funnels[index.read].project(j);
                        funnels[1 - index.read].introduce();
                        for (auto r : {0, 1}) {
                            funnels[r].score(funnels[r].latest(), score);
                        }
                    }
                }
                if (track_provenance) {
                    funnels[index.read].processed_input();
                    funnels[index.read].substage_stop();
                }
                return true;
            }, [&](size_t i) {
                //This alignment is good enough but we already rescued enough
                if (track_provenance) {
                    auto& index = unpaired_alignments.at(i);
                    size_t j = index.lookup_in(alignment_indices);
                    funnels[index.read].fail("max-rescue-attempts", j);
                }
                return;
            }, [&] (size_t i) {
                //This alignment is insufficiently good
                if (track_provenance) {
                    //TODO: Fail something here
                    auto& index = unpaired_alignments.at(i);
                    size_t j = index.lookup_in(alignment_indices);
                }
                return;
            });
        }
    }

    
    
    if (track_provenance) {
        // Now say we are finding the winner(s)
        for (auto r : {0, 1}) {
            funnels[r].stage("winner");
        }
    }

    // Fill this in with the alignments we will output.
    std::array<vector<Alignment>, 2> mappings;
    // Grab all the scores in order for MAPQ computation.
    vector<double> scores;
    std::array<vector<double>, 2> scores_group;
    vector<int64_t> distances;
    vector<PairType> types;
    for (auto r : {0, 1}) {
        mappings[r].reserve(paired_alignments.size());
    }
    scores.reserve(paired_scores.size());
    distances.reserve(fragment_distances.size());
    types.reserve(pair_types.size());

    //For each pair of alignments in mappings, how many equivalent or better fragment clusters were there
    vector<size_t> better_cluster_count_by_mappings;

#ifdef print_minimizer_table
    vector<pair<bool, bool>> mapping_was_rescued;
    vector<std::array<read_alignment_index_t, 2>> pair_indices;
#endif

    process_until_threshold_a(paired_alignments.size(), (std::function<double(size_t)>) [&](size_t i) -> double {
        return paired_scores[i];
    }, 0, 1, max_multimaps, rng, [&](size_t alignment_num) {
        // This alignment makes it
        // Called in score order

        const std::array<read_alignment_index_t, 2>& index_pair = paired_alignments[alignment_num];
        
        
        // Remember the score at its rank
        scores.emplace_back(paired_scores[alignment_num]);
        distances.emplace_back(fragment_distances[alignment_num]);
        types.emplace_back(pair_types[alignment_num]);
        better_cluster_count_by_mappings.emplace_back(better_cluster_count_by_pairs[alignment_num]);
        // Remember the output alignment
        for (auto r : {0, 1}) {
            mappings[r].emplace_back(index_pair[r].lookup_for_read_in(r, alignments));
        }

        if (mappings[0].size() == 1 && found_pair) {
            //If this is the best pair of alignments that we're going to return and we didn't attempt rescue, 
            //get the group scores for mapq

            //Get the scores of this pair
            for (auto r : {0, 1}) {
                scores_group[r].push_back(paired_scores[alignment_num]);
            }

            //The indices (into paired_alignments) of pairs with the same first/second read as this
            std::array<vector<size_t>*, 2> alignment_group;
            for (auto r : {0, 1}) {
                alignment_group[r] = &index_pair[r].lookup_for_read_in(r, alignment_groups);
            }

            for (auto r : {0, 1}) {
                for (size_t other_alignment_num : *alignment_group[r]) {
                    if (other_alignment_num != alignment_num) {
                        scores_group[r].push_back(paired_scores[other_alignment_num]);
                    }
                }
            }
        }

        // Flip second alignment back to input orientation
        reverse_complement_alignment_in_place(&mappings[1].back(), [&](vg::id_t node_id) {
            return gbwt_graph.get_length(gbwt_graph.get_handle(node_id));
        });
        
        if (mappings[0].size() > 1) {
            // Mark pair as secondary alignments
            for (auto r : {0, 1}) {
                mappings[r].back().set_is_secondary(true);
            }
        }

#ifdef print_minimizer_table
        mapping_was_rescued.emplace_back(alignment_was_rescued[alignment_num]);
        pair_indices.push_back(index_pair);
#endif
        
        if (track_provenance) {
            // Tell the funnel
            for (auto r : {0, 1}) {
                funnels[r].pass("max-multimaps", alignment_num);
                funnels[r].project(alignment_num);
                funnels[r].score(funnels[r].latest(), scores.back());
            }
        }
        
        return true;
    }, [&](size_t alignment_num) {
        // We already have enough alignments, although this one has a good score
        
        // Remember the score at its rank anyway
        scores.emplace_back(paired_scores[alignment_num]);
        distances.emplace_back(fragment_distances[alignment_num]);
        types.emplace_back(pair_types[alignment_num]);
        better_cluster_count_by_mappings.emplace_back(better_cluster_count_by_pairs[alignment_num]);

 
#ifdef print_minimizer_table
        std::array<read_alignment_index_t, 2> index_pair = paired_alignments[alignment_num];
        pair_indices.push_back(index_pair);
#endif       
        if (track_provenance) {
            for (auto r : {0, 1}) {
                funnels[r].fail("max-multimaps", alignment_num);
            }
        }
    }, [&](size_t alignment_num) {
        // This alignment does not have a sufficiently good score
        // Score threshold is 0; this should never happen
        assert(false);
    });

    if (track_provenance) {
        for (auto r : {0, 1}) {
            funnels[r].substage("mapq");
        }
    }

    
    // Compute raw explored caps (with 2.0 scaling, like for single-end) and raw group caps.
    // Non-capping caps stay at infinity.
    std::array<double, 2> mapq_explored_caps {
        std::numeric_limits<float>::infinity(),
        std::numeric_limits<float>::infinity()
    };
    std::array<double, 2> mapq_score_groups {
        std::numeric_limits<float>::infinity(),
        std::numeric_limits<float>::infinity()
    };
    // We also have one fragment_cluster_cap across both ends.
    double fragment_cluster_cap = std::numeric_limits<float>::infinity();
    // And one base uncapped MAPQ
    double uncapped_mapq = 0;
    double new_cluster_cap = numeric_limits<double>::infinity();

    // Store multiplicities, if we fill them in
    vector<double> paired_multiplicities;

    if (mappings[0].empty()) {
        //If we didn't get an alignment, return empty alignments
        for (auto r : {0, 1}) {
            mappings[r].emplace_back(*alns[r]);
        }

        // Flip second read back to input orientation
        reverse_complement_alignment_in_place(&mappings[1].back(), [&](vg::id_t node_id) {
                return gbwt_graph.get_length(gbwt_graph.get_handle(node_id));
                });

        for (auto r : {0, 1}) {
            mappings[r].back().clear_refpos();
            mappings[r].back().clear_path();
            mappings[r].back().set_score(0);
            mappings[r].back().set_identity(0);
            mappings[r].back().set_mapping_quality(0);
        }

#ifdef print_minimizer_table
        mapping_was_rescued.emplace_back(false, false);
        pair_indices.emplace_back(NO_READ_INDEX, NO_READ_INDEX);
#endif

    } else {
    
        if (show_work) {
            #pragma omp critical (cerr)
            {
                cerr << log_name() << "For scores";
                for (auto& score : scores) cerr << " " << score << ":" << endl;
            }
        }

        //Get the multiplicities for mapq calculation
        //We're only using multiplicities if the alignments were rescued
        std::array<double, 2> estimated_multiplicity_from;
        for (auto r : {0, 1}) {
            estimated_multiplicity_from[r] = unpaired_count[r] > 0 ? (double) unpaired_count[r] / min(rescued_count[r], max_rescue_attempts) : 1.0;
        }
        bool all_rescued = true;
        // TODO: This switch used to fall-through on all cases.
        for (PairType type : types) {
            switch (type){
                case paired:
                    paired_multiplicities.push_back(1.0);
                    all_rescued=false;
                    break;
                case unpaired:
                    paired_multiplicities.push_back(1.0);
                    break;
                case rescued_from_first:
                    paired_multiplicities.push_back(estimated_multiplicity_from[0]);
                    break;
                case rescued_from_second:
                    paired_multiplicities.push_back(estimated_multiplicity_from[1]);
                    break;
            }
        }
        const vector<double>* multiplicities = all_rescued ? &paired_multiplicities : nullptr; 
        // Compute base MAPQ if not unmapped. Otherwise use 0 instead of the 50% this would give us.
        // If all of the alignment pairs were found with rescue, use the multiplicities to determine mapq
        // Use exact mapping quality
        uncapped_mapq = scores[0] == 0 ? 0 : 
            get_regular_aligner()->compute_max_mapping_quality(scores, false, multiplicities);

        //Cap mapq at 1 - 1 / # equivalent or better fragment clusters, including self
        if (better_cluster_count_by_mappings.front() > 1) {
            // TODO: why is this a sensible cap?
            fragment_cluster_cap = prob_to_phred(1.0 - (1.0 / (double) better_cluster_count_by_mappings.front()));
            // Leave zeros in here and don't round.
        }

        for (auto r : {0, 1}) {
            // For each fragment
        
            //If one alignment was duplicated in other pairs, cap the mapq for that alignment at the mapq
            //of the group of duplicated alignments. Always compute this even if not quite sensible.
            mapq_score_groups[r] = get_regular_aligner()->compute_max_mapping_quality(scores_group[r], false);
        
            vector<size_t> explored_minimizers;
            for (size_t i = 0; i < minimizers_by_read[r].size(); i++) {
                if (minimizer_explored_by_read[r].contains(i)) {
                    explored_minimizers.push_back(i);
                }
            }
            // Compute exploration cap on MAPQ. TODO: avoid needing to pass as much stuff along.
            double mapq_explored_cap =  faster_cap(minimizers_by_read[r], explored_minimizers, alns[r]->sequence(), alns[r]->quality());

            mapq_explored_caps[r] = mapq_explored_cap;

            // Remember the caps
            set_annotation(mappings[r].front(), "mapq_explored_cap", mapq_explored_cap);
            set_annotation(mappings[r].front(), "mapq_score_group", mapq_score_groups[r]);
        }
        
        // Have a function to transform interesting cap values to uncapped.
        auto preprocess_cap = [](double cap) {
            return (cap != -numeric_limits<double>::infinity()) ? cap : numeric_limits<double>::infinity();
        };
        
        for (auto r : {0, 1}) {
            // For each fragment

            // Compute the overall cap for just this read, now that the individual cap components are filled in for both reads.
            double escape_bonus = uncapped_mapq < std::numeric_limits<int32_t>::max() ? 1.0 : 2.0;
            double mapq_cap = std::min(fragment_cluster_cap, ((mapq_explored_caps[0] + mapq_explored_caps[1])*escape_bonus) );

            //TODO: How to cap mapq when the reads were unpaired
            if (types.front() == unpaired) {
                //If this pair came from two different fragment cluster, then cap mapq at the mapq
                //from only unpaired alignments of this read
                mapq_cap = std::min(mapq_cap, (double)get_regular_aligner()->compute_max_mapping_quality(unpaired_scores[r], false));
            }
            
            // Find the MAPQ to cap
            double read_mapq = uncapped_mapq;
            
            // Remember the uncapped MAPQ
            set_annotation(mappings[r].front(), "mapq_uncapped", read_mapq);
            // And the cap we actually applied (possibly from the pair partner)
            set_annotation(mappings[r].front(), "mapq_applied_cap", mapq_cap);

            // Apply the cap, and limit to 0-60
            double capped_mapq = min(mapq_cap, read_mapq); 
            if (distances.front() == std::numeric_limits<int64_t>::max()) {
                //If the two reads are not reachable, lower cap
                capped_mapq = capped_mapq / 2.0;
            }
            read_mapq = max(min(capped_mapq, 120.0) / 2.0, 0.0);
            
            // Save the MAPQ
            mappings[r].front().set_mapping_quality(read_mapq);
            
            if (show_work) {
                #pragma omp critical (cerr)
                {
                    cerr << log_name() << "MAPQ for read " << (r + 1) << " is " << read_mapq << ", was " << uncapped_mapq
                        << " capped by fragment cluster cap " << fragment_cluster_cap
                        << ", score group cap " << (mapq_score_groups[r] / 2.0)
                        << ", combined explored cap " << ((mapq_explored_caps[0] + mapq_explored_caps[1]) / 2.0)  << endl;
                }
            }
        }
        
        //Annotate top pair with its fragment distance, properly-paired-ness, fragment length distrubution, and secondary scores
        bool properly_paired = distances.front() == std::numeric_limits<int64_t>::max() ? false :
            (std::abs(distances.front()-fragment_length_distr.mean()) <= 6.0*fragment_length_distr.std_dev()) ;
        string distribution = "-I " + to_string(fragment_length_distr.mean()) + " -D " + to_string(fragment_length_distr.std_dev());
        for (auto r : {0, 1}) {
            set_annotation(mappings[r].front(), "fragment_length", distance_to_annotation(distances.front()));
            set_annotation(mappings[r].front(), "proper_pair", properly_paired);
            set_annotation(mappings[r].front(),"fragment_length_distribution", distribution);
            set_annotation(mappings[r].front(),"secondary_scores", scores);
        }
    }
    
    // Make sure pair partners reference each other
    pair_all(mappings);
        
    
    
    for (auto r : {0, 1}) {
        if (track_provenance) {
            funnels[r].substage_stop();
        }
        // Stop this alignment
        funnels[r].stop();
    }
    
<<<<<<< HEAD
    for (auto r : {0, 1}) {
        // Annotate with whatever's in the funnel.
        funnels[r].annotate_mapped_alignment(mappings[r].front(), track_correctness);
    
        if (track_provenance) {
            if (track_correctness) {
                annotate_with_minimizer_statistics(mappings[r].front(), minimizers_by_read[r], seeds_by_read[r], funnels[r]);
            }
            // Annotate with parameters used for the filters.
            set_annotation(mappings[r].front(), "param_hit-cap", (double) hit_cap);
            set_annotation(mappings[r].front(), "param_hard-hit-cap", (double) hard_hit_cap);
            set_annotation(mappings[r].front(), "param_score-fraction", (double) minimizer_score_fraction);
            set_annotation(mappings[r].front(), "param_max-extensions", (double) max_extensions);
            set_annotation(mappings[r].front(), "param_max-alignments", (double) max_alignments);
            set_annotation(mappings[r].front(), "param_cluster-score", (double) cluster_score_threshold);
            set_annotation(mappings[r].front(), "param_cluster-coverage", (double) cluster_coverage_threshold);
            set_annotation(mappings[r].front(), "param_extension-set", (double) extension_set_score_threshold);
            set_annotation(mappings[r].front(), "param_max-multimaps", (double) max_multimaps);
            set_annotation(mappings[r].front(), "param_max-rescue-attempts", (double) max_rescue_attempts);
=======
    if (track_provenance) {
        if (track_correctness) {
            annotate_with_minimizer_statistics(mappings.first[0], minimizers_by_read[0], seeds_by_read[0], funnels[0]);
            annotate_with_minimizer_statistics(mappings.second[0], minimizers_by_read[1], seeds_by_read[1], funnels[1]);
>>>>>>> d2f1c908
        }
    }
 
#ifdef print_minimizer_table

    if (distances.size() == 0) {
        distances.emplace_back(0);
    }
    for (auto r : {0, 1}) {
        cerr << alns[r]->sequence() << "\t";
        for (char c : alns[r]->quality()) {
            cerr << (char)(c+33);
        }
        cerr << "\t" << max_fragment_num << "\t" << mapping_was_rescued[0].first << "\t" << mapping_was_rescued[0].second 
             << "\t" << distances.front();
        for (size_t i = 0 ; i < minimizers_by_read[r].size() ; i++) {
            auto& minimizer = minimizers_by_read[r][i];
            cerr << "\t"
                 << minimizer.value.key.decode(minimizer.length) << "\t"
                 << minimizer.forward_offset() << "\t"
                 << minimizer.agglomeration_start << "\t"
                 << minimizer.agglomeration_length << "\t"
                 << minimizer.hits << "\t"
                 << minimizer_explored_by_read[r].contains(i);
             if (minimizer_explored_by_read[r].contains(i)) {
                 assert(minimizer.hits<=hard_hit_cap) ;
             }
        }
        cerr << "\t" << uncapped_mapq << "\t" << fragment_cluster_cap << "\t" << mapq_score_groups[0] << "\t" 
             << mapq_explored_caps[0] << "\t" << new_cluster_cap << "\t" << mappings[r].front().mapping_quality() << "\t";  
        for (size_t i = 0 ; i < scores.size() ; i++) {
            std::array<read_alignment_index_t, 2>& indices = pair_indices[i];
            std::array<Alignment*, 2> paired_alignments;
            for (auto r2 : {0, 1}) {
                paired_alignments[r2] = &indices[r2].lookup_for_read_in(r2, alignments);
            }

            int64_t dist = distances[i];
            assert(dist == distance_between(paired_alignments[0], paired_alignments[1])); 

            assert(scores[i] == score_alignment_pair(paired_alignments[0], paired_alignments[1], dist));

            double multiplicity = paired_multiplicities.size() == scores.size() ? paired_multiplicities[i] : 1.0;

            cerr << paired_alignments[0].score() << "," 
                 << paired_alignments[1].score() << "," 
                 << multiplicity << "," 
                 << scores[i] << ";";
        }

        
        if (track_correctness) {
            cerr << "\t" << funnels[r].last_correct_stage() << endl;
        } else {
            cerr << "\t?" << endl;
        }
    }
#endif

    if (track_provenance && show_work) {
        // Dump the funnel info graph.
        #pragma omp critical (cerr)
        {
            for (auto r : {0, 1}) {
                funnels[r].to_dot(cerr);
            }
        }
    }

    // Ship out all the aligned alignments
    return {std::move(mappings[0]), std::move(mappings[1])};
}

//-----------------------------------------------------------------------------

double MinimizerMapper::faster_cap(const VectorView<Minimizer>& minimizers, vector<size_t>& minimizers_explored,
    const string& sequence, const string& quality_bytes) {

    // TODO: Maybe we should to something smarter if we do not have base qualities.
    if (quality_bytes.empty()) {
        return numeric_limits<double>::infinity();
    }

    // Sort minimizer subset so we go through minimizers in increasing order of start position
    std::sort(minimizers_explored.begin(), minimizers_explored.end(), [&](size_t a, size_t b) {
        // Return true if a must come before b, and false otherwise
        return minimizers[a].forward_offset() < minimizers[b].forward_offset();
    });
#ifdef debug
    cerr << "Sorted " << minimizers_explored.size() << " minimizers" << endl;
#endif

#ifdef debug
    cerr << "Explored minimizers:" << endl;
    dump_debug_minimizers(minimizers, sequence, &minimizers_explored);
#endif

    // Make a DP table holding the log10 probability of having an error disrupt each minimizer.
    // Entry i+1 is log prob of mutating minimizers 0, 1, 2, ..., i.
    // Make sure to have an extra field at the end to support this.
    // Initialize with -inf for unfilled.
    vector<double> c(minimizers_explored.size() + 1, -numeric_limits<double>::infinity());
    c[0] = 0.0;
    
    for_each_agglomeration_interval(minimizers, sequence, quality_bytes, minimizers_explored, [&](size_t left, size_t right, size_t bottom, size_t top) {
        // For each overlap range in the agglomerations
        
#ifdef debug
        cerr << "Consider overlap range " << left << " to " << right << " in minimizer ranks " << bottom << " to " << top << endl;
        cerr << "log10prob for bottom: " << c[bottom] << endl;
#endif
        
        // Calculate the probability of a disruption here
        double p_here = get_log10_prob_of_disruption_in_interval(minimizers, sequence, quality_bytes,
            minimizers_explored.begin() + bottom, minimizers_explored.begin() + top, left, right);

#ifdef debug
        cerr << "log10prob for here: " << p_here << endl;
#endif
        
        // Calculate prob of all intervals up to top being disrupted
        double p = c[bottom] + p_here;
        
#ifdef debug
        cerr << "log10prob overall: " << p << endl;
#endif

        for (size_t i = bottom + 1; i < top + 1; i++) {
            // Replace min-prob for minimizers in the interval
            if (c[i] < p) {
#ifdef debug
                cerr << "\tBeats " << c[i] << " at rank " << i-1 << endl;
#endif
                c[i] = p;
            } else {
#ifdef debug
                cerr << "\tBeaten by " << c[i] << " at rank " << i-1 << endl;
#endif
            }
        }
    });
    
#ifdef debug
    cerr << "log10prob after all minimizers is " << c.back() << endl;
#endif
    
    assert(!isinf(c.back()));
    // Conver to Phred.
    double result = -c.back() * 10;
    return result;
}

void MinimizerMapper::for_each_agglomeration_interval(const VectorView<Minimizer>& minimizers,
    const string& sequence, const string& quality_bytes,
    const vector<size_t>& minimizer_indices,
    const function<void(size_t, size_t, size_t, size_t)>& iteratee) {
    
    if (minimizer_indices.empty()) {
        // Handle no item case
        return;
    }

    // Items currently being iterated over
    list<const Minimizer*> stack = {&minimizers[minimizer_indices.front()]};
    // The left end of an item interval
    size_t left = stack.front()->agglomeration_start;
    // The index of the first item in the interval in the sequence of selected items
    size_t bottom = 0;

    // Emit all intervals that precede a given point "right"
    auto emit_preceding_intervals = [&](size_t right) {
        while (left < right) {
            // Work out the end position of the top thing on the stack
            size_t stack_top_end = stack.front()->agglomeration_start + stack.front()->agglomeration_length;
            if (stack_top_end <= right) {
                // Case where the left-most item ends before the start of the new item
                iteratee(left, stack_top_end, bottom, bottom + stack.size());

                // If the stack contains only one item there is a gap between the item
                // and the new item, otherwise just shift to the end of the leftmost item
                left = stack.size() == 1 ? right : stack_top_end;

                bottom += 1;
                stack.pop_front();
            } else {
                // Case where the left-most item ends at or after the beginning of the new new item
                iteratee(left, right, bottom, bottom + stack.size());
                left = right;
            }
        }
    };

    for (auto it = minimizer_indices.begin() + 1; it != minimizer_indices.end(); ++it) {
        // For each item in turn
        auto& item = minimizers[*it];
        
        assert(stack.size() > 0);

        // For each new item we return all intervals that
        // precede its start
        emit_preceding_intervals(item.agglomeration_start);

        // Add the new item for the next loop
        stack.push_back(&item);
    }

    // Intervals of the remaining intervals on the stack
    emit_preceding_intervals(sequence.size());
}

double MinimizerMapper::get_log10_prob_of_disruption_in_interval(const VectorView<Minimizer>& minimizers,
    const string& sequence, const string& quality_bytes,
    const vector<size_t>::iterator& disrupt_begin, const vector<size_t>::iterator& disrupt_end,
    size_t left, size_t right) {
    
#ifdef debug
    cerr << "Compute log10 probability in interval " << left << "-" << right << endl;
#endif
    
    if (left == right) {
        // 0-length intervals need no disruption.
        return 0;
    }
   
    // We want an OR over all the columns, but some of the probabilities are tiny.
    // So instead of NOT(AND(NOT())), which also would assume independence the
    // way we calculate AND by multiplication, we just assume independence and
    // compute OR as (p1 + p2 - (p1 * p2)).
    // Start with the first column.
    double p = get_prob_of_disruption_in_column(minimizers, sequence, quality_bytes, disrupt_begin, disrupt_end, left);
#ifdef debug
    cerr << "\tProbability disrupted at column " << left << ": " << p << endl;
#endif
    for(size_t i = left + 1 ; i < right; i++) {
        // OR up probability of all the other columns
        double col_p = get_prob_of_disruption_in_column(minimizers, sequence, quality_bytes, disrupt_begin, disrupt_end, i);
#ifdef debug
        cerr << "\tProbability disrupted at column " << i << ": " << col_p << endl;
#endif
        p = (p + col_p - (p * col_p));
#ifdef debug
        cerr << "\tRunning OR of disrupted anywhere: " << p << endl;
#endif
    }
    
    // Convert to log10prob.
    return log10(p);
 
}

double MinimizerMapper::get_prob_of_disruption_in_column(const VectorView<Minimizer>& minimizers,
    const string& sequence, const string& quality_bytes,
    const vector<size_t>::iterator& disrupt_begin, const vector<size_t>::iterator& disrupt_end,
    size_t index) {
    
#ifdef debug
    cerr << "\tCompute probability at column " << index << endl;
#endif
    
    // Base cost is quality. Make sure to compute a non-integral answer.
    double p = phred_to_prob((uint8_t)quality_bytes[index]);
#ifdef debug
    cerr << "\t\tBase probability from quality: " << p << endl;
#endif
    for (auto it = disrupt_begin; it != disrupt_end; ++it) {
        // For each minimizer to disrupt
        auto& m = minimizers[*it];
        
#ifdef debug
        cerr << "\t\tRelative rank " << (it - disrupt_begin) << " is minimizer " << m.value.key.decode(m.length) << endl;
#endif
        
        if (!(m.forward_offset() <= index && index < m.forward_offset() + m.length)) {
            // Index is out of range of the minimizer itself. We're in the flank.
#ifdef debug
            cerr << "\t\t\tColumn " << index << " is in flank." << endl;
#endif
            // How many new possible minimizers would an error here create in this agglomeration,
            // to compete with its minimizer?
            // No more than one per position in a minimizer sequence.
            // No more than 1 per base from the start of the agglomeration to here, inclusive.
            // No more than 1 per base from here to the last base of the agglomeration, inclusive.
            size_t possible_minimizers = min((size_t) m.length,
                                             min(index - m.agglomeration_start + 1,
                                             (m.agglomeration_start + m.agglomeration_length) - index));

            // Account for at least one of them beating the minimizer.
            double any_beat_prob = prob_for_at_least_one(m.value.hash, possible_minimizers);
            
#ifdef debug
            cerr << "\t\t\tBeat hash " << m.value.hash << " at least 1 time in " << possible_minimizers << " gives probability: " << any_beat_prob << endl;
#endif
            
            p *= any_beat_prob;
            
            // TODO: handle N somehow??? It can occur outside the minimizer itself, here in the flank.
        }
#ifdef debug
        cerr << "\t\t\tRunning AND prob: " << p << endl;
#endif
    }
    
    return p;
}

//-----------------------------------------------------------------------------

void MinimizerMapper::attempt_rescue(const Alignment& aligned_read, Alignment& rescued_alignment, const VectorView<Minimizer>& minimizers, bool rescue_forward ) {

    // Get rid of the old path.
    rescued_alignment.clear_path();

    if (this->rescue_algorithm == rescue_none) { return; }

    // We are traversing the same small subgraph repeatedly, so it's better to use a cache.
    gbwtgraph::CachedGBWTGraph cached_graph(this->gbwt_graph);

    if (show_work) {
        #pragma omp critical (cerr)
        {
            cerr << log_name() << "Attempt rescue from: " << log_alignment(aligned_read) << endl;
        }
    }

    // Find all nodes within a reasonable range from aligned_read.
    std::unordered_set<id_t> rescue_nodes;
    int64_t min_distance = max(0.0, fragment_length_distr.mean() - rescued_alignment.sequence().size() - rescue_subgraph_stdevs * fragment_length_distr.std_dev());
    int64_t max_distance = fragment_length_distr.mean() + rescue_subgraph_stdevs * fragment_length_distr.std_dev();

    subgraph_in_distance_range(*distance_index, aligned_read.path(), &cached_graph, min_distance, max_distance, rescue_nodes, rescue_forward);

    if (rescue_nodes.size() == 0) {
        //If the rescue subgraph is empty
        return;
    }
    
    // Remove node ids that do not exist in the GBWTGraph from the subgraph.
    // We may be using the distance index of the original graph, and nodes
    // not visited by any thread are missing from the GBWTGraph.
    for (auto iter = rescue_nodes.begin(); iter != rescue_nodes.end(); ) {
        if (!cached_graph.has_node(*iter)) {
            iter = rescue_nodes.erase(iter);
        } else {
            ++iter;
        }
    }

    // Find all seeds in the subgraph and try to get a full-length extension.
    GaplessExtender::cluster_type seeds = this->seeds_in_subgraph(minimizers, rescue_nodes);
    if (seeds.size() > this->rescue_seed_limit) {
        return;
    }
    std::vector<GaplessExtension> extensions = this->extender.extend(seeds, rescued_alignment.sequence(), &cached_graph);

    // If we have a full-length extension, use it as the rescued alignment.
    if (GaplessExtender::full_length_extensions(extensions)) {
        this->extension_to_alignment(extensions.front(), rescued_alignment);
        return;
    }

    // Determine the best extension.
    size_t best = extensions.size();
    for (size_t i = 0; i < extensions.size(); i++) {
        if (best >= extensions.size() || extensions[i].score > extensions[best].score) {
            best = i;
        }
    }

    // Use the best extension as a seed for dozeu.
    // Also ensure that the entire extension is in the subgraph.
    std::vector<MaximalExactMatch> dozeu_seed;
    if (best < extensions.size()) {
        const GaplessExtension& extension = extensions[best];
        for (handle_t handle : extension.path) {
            rescue_nodes.insert(cached_graph.get_id(handle));
        }
        dozeu_seed.emplace_back();
        dozeu_seed.back().begin = rescued_alignment.sequence().begin() + extension.read_interval.first;
        dozeu_seed.back().end = rescued_alignment.sequence().begin() + extension.read_interval.second;
        nid_t id = cached_graph.get_id(extension.path.front());
        bool is_reverse = cached_graph.get_is_reverse(extension.path.front());
        gcsa::node_type node = gcsa::Node::encode(id, extension.offset, is_reverse);
        dozeu_seed.back().nodes.push_back(node);
    }

    // GSSW and dozeu assume that the graph is a DAG.
    std::vector<handle_t> topological_order = gbwtgraph::topological_order(cached_graph, rescue_nodes);
    if (!topological_order.empty()) {
        
        size_t rescue_subgraph_bases = 0;
        for (auto& h : topological_order) {
            rescue_subgraph_bases += cached_graph.get_length(h);
        }
        if (rescue_subgraph_bases * rescued_alignment.sequence().size() > max_dozeu_cells) {
            if (!warned_about_rescue_size.test_and_set()) {
                cerr << "warning[vg::giraffe]: Refusing to perform too-large rescue alignment of "
                    << rescued_alignment.sequence().size() << " bp against "
                    << rescue_subgraph_bases << " bp ordered subgraph for read " << rescued_alignment.name()
                    << " which would use more than " << max_dozeu_cells
                    << " cells and might exhaust Dozeu's allocator; suppressing further warnings." << endl;
            }
            return; 
        }
    
        if (rescue_algorithm == rescue_dozeu) {
            size_t gap_limit = this->get_regular_aligner()->longest_detectable_gap(rescued_alignment);
            get_regular_aligner()->align_xdrop(rescued_alignment, cached_graph, topological_order,
                                               dozeu_seed, false, gap_limit);
            this->fix_dozeu_score(rescued_alignment, cached_graph, topological_order);
        } else {
            get_regular_aligner()->align(rescued_alignment, cached_graph, topological_order);
        }
        return;
    }

    // Build a subgraph overlay.
    SubHandleGraph sub_graph(&cached_graph);
    for (id_t id : rescue_nodes) {
        sub_graph.add_handle(cached_graph.get_handle(id));
    }

    // Create an overlay where each strand is a separate node.
    StrandSplitGraph split_graph(&sub_graph);

    // Dagify the subgraph.
    bdsg::HashGraph dagified;
    std::unordered_map<id_t, id_t> dagify_trans =
        handlealgs::dagify(&split_graph, &dagified, rescued_alignment.sequence().size());

    size_t rescue_subgraph_bases = dagified.get_total_length();
    if (rescue_subgraph_bases * rescued_alignment.sequence().size() > max_dozeu_cells) {
        if (!warned_about_rescue_size.test_and_set()) {
            cerr << "warning[vg::giraffe]: Refusing to perform too-large rescue alignment of "
                << rescued_alignment.sequence().size() << " bp against "
                << rescue_subgraph_bases << " bp dagified subgraph for read " << rescued_alignment.name()
                << " which would use more than " << max_dozeu_cells
                << " cells and might exhaust Dozeu's allocator; suppressing further warnings." << endl;
        }
        return; 
    }
    
    // Align to the subgraph.
    // TODO: Map the seed to the dagified subgraph.
    if (this->rescue_algorithm == rescue_dozeu) {
        size_t gap_limit = this->get_regular_aligner()->longest_detectable_gap(rescued_alignment);
        get_regular_aligner()->align_xdrop(rescued_alignment, dagified, std::vector<MaximalExactMatch>(), false, gap_limit);
        this->fix_dozeu_score(rescued_alignment, dagified, std::vector<handle_t>());
    } else if (this->rescue_algorithm == rescue_gssw) {
        get_regular_aligner()->align(rescued_alignment, dagified, true);
    }

    // Map the alignment back to the original graph.
    Path& path = *(rescued_alignment.mutable_path());
    for (size_t i = 0; i < path.mapping_size(); i++) {
        Position& pos = *(path.mutable_mapping(i)->mutable_position());
        id_t id = dagify_trans[pos.node_id()];
        handle_t handle = split_graph.get_underlying_handle(split_graph.get_handle(id));
        pos.set_node_id(sub_graph.get_id(handle));
        pos.set_is_reverse(sub_graph.get_is_reverse(handle));
    }
    
    if (show_work) {
        #pragma omp critical (cerr)
        {
            cerr << log_name() << "Rescue result: " << log_alignment(rescued_alignment) << endl;
        }
    }
}

GaplessExtender::cluster_type MinimizerMapper::seeds_in_subgraph(const VectorView<Minimizer>& minimizers,
                                                                 const std::unordered_set<id_t>& subgraph) const {
    std::vector<id_t> sorted_ids(subgraph.begin(), subgraph.end());
    std::sort(sorted_ids.begin(), sorted_ids.end());
    GaplessExtender::cluster_type result;
    for (const Minimizer& minimizer : minimizers) {
        gbwtgraph::hits_in_subgraph(minimizer.hits, minimizer.occs, sorted_ids, [&](pos_t pos, gbwtgraph::payload_type) {
            if (minimizer.value.is_reverse) {
                size_t node_length = this->gbwt_graph.get_length(this->gbwt_graph.get_handle(id(pos)));
                pos = reverse_base_pos(pos, node_length);
            }
            result.insert(GaplessExtender::to_seed(pos, minimizer.value.offset));
        });
    }
    return result;
}

void MinimizerMapper::fix_dozeu_score(Alignment& rescued_alignment, const HandleGraph& rescue_graph,
                                      const std::vector<handle_t>& topological_order) const {

    const Aligner* aligner = this->get_regular_aligner();
    int32_t score = aligner->score_contiguous_alignment(rescued_alignment);
    if (score > 0) {
        rescued_alignment.set_score(score);
    } else {
        rescued_alignment.clear_path();
        if (topological_order.empty()) {
            aligner->align(rescued_alignment, rescue_graph, true);
        } else {
            aligner->align(rescued_alignment, rescue_graph, topological_order);
        }
    }
}

//-----------------------------------------------------------------------------


int64_t MinimizerMapper::distance_between(const pos_t& pos1, const pos_t& pos2) {
    int64_t min_dist= distance_index->minimum_distance(id(pos1), is_rev(pos1), offset(pos1),
                                                       id(pos2), is_rev(pos2), offset(pos2),
                                                       false, &gbwt_graph);
    return min_dist;
}

int64_t MinimizerMapper::unoriented_distance_between(const pos_t& pos1, const pos_t& pos2) const {

    int64_t min_dist = distance_index->minimum_distance(id(pos1), is_rev(pos1), offset(pos1),
                                                        id(pos2), is_rev(pos2), offset(pos2),
                                                        true, &gbwt_graph);
    return min_dist;
}

int64_t MinimizerMapper::distance_between(const Alignment& aln1, const Alignment& aln2) {
    assert(aln1.path().mapping_size() != 0); 
    assert(aln2.path().mapping_size() != 0); 
     
    pos_t pos1 = initial_position(aln1.path()); 
    pos_t pos2 = final_position(aln2.path());

<<<<<<< HEAD
    return distance_between(pos1, pos2);
=======
    int64_t min_dist= distance_index->minimum_distance(get_id(pos1), get_is_rev(pos1), get_offset(pos1), get_id(pos2), 
                                                get_is_rev(pos2), get_offset(pos2), false, &gbwt_graph);
    return min_dist;
}

int64_t MinimizerMapper::unoriented_distance_between(pos_t pos1, pos_t pos2) const {

    int64_t min_dist = distance_index->minimum_distance(get_id(pos1), get_is_rev(pos1), get_offset(pos1), get_id(pos2), get_is_rev(pos2), get_offset(pos2), true, &gbwt_graph);
    return min_dist;
>>>>>>> d2f1c908
}

void MinimizerMapper::extension_to_alignment(const GaplessExtension& extension, Alignment& alignment) const {
    *(alignment.mutable_path()) = extension.to_path(this->gbwt_graph, alignment.sequence());
    alignment.set_score(extension.score);
    double identity = 0.0;
    if (!alignment.sequence().empty()) {
        size_t len = alignment.sequence().length();
        identity = (len - extension.mismatches()) / static_cast<double>(len);
    }
    alignment.set_identity(identity);
}

void MinimizerMapper::wfa_alignment_to_alignment(const WFAAlignment& wfa_alignment, Alignment& alignment) const {
    *(alignment.mutable_path()) = wfa_alignment.to_path(this->gbwt_graph, alignment.sequence());
    alignment.set_score(wfa_alignment.score);
    if (!alignment.sequence().empty()) {
        alignment.set_identity(identity(alignment.path()));
    }
}

void MinimizerMapper::align_sequence_between(const pos_t& left_anchor, const pos_t& right_anchor, size_t max_path_length, const HandleGraph* graph, const GSSWAligner* aligner, Alignment& alignment) {
    
    // Make sure the positions are actually set.
    assert(id(left_anchor) != 0);
    assert(id(right_anchor) != 0);
    
    // We need to get the connecting graph to align to.
    bdsg::HashGraph connecting_graph;
    auto connecting_to_base = algorithms::extract_connecting_graph(
        graph,
        &connecting_graph,
        max_path_length,
        left_anchor, right_anchor
    );
    
    // And split by strand since we can only align to one strand
    StrandSplitGraph split_graph(&connecting_graph);
    
    // And make sure it's a DAG
    bdsg::HashGraph dagified_graph;
    auto dagified_to_split = handlegraph::algorithms::dagify(&split_graph, &dagified_graph, max_path_length);
    
    // Make an accessor for getting back to the base graph space
    auto dagified_handle_to_base = [&](const handle_t& h) -> pair<nid_t, bool> {
        nid_t dagified_id = dagified_graph.get_id(h);
        bool dagified_is_reverse = dagified_graph.get_is_reverse(h);
        nid_t split_id = dagified_to_split.at(dagified_id);
        handle_t split_handle = split_graph.get_handle(split_id, dagified_is_reverse);
        // We rely on get_underlying_handle understanding reversed handles in the split graph
        handle_t connecting_handle = split_graph.get_underlying_handle(split_handle);
        nid_t connecting_id = connecting_graph.get_id(connecting_handle);
        bool connecting_is_reverse = connecting_graph.get_is_reverse(connecting_handle);
        nid_t base_id = connecting_to_base.at(connecting_id);
        return std::make_pair(base_id, connecting_is_reverse);
    };
    
    // Then trim off the tips that are either in the wrong orientation relative
    // to whether we want them to be a source or a sink, or extraneous
    
    std::vector<handle_t> tip_handles = handlegraph::algorithms::find_tips(&dagified_graph);
    bool trimmed;
    size_t trim_count = 0;
    do {
        trimmed = false;
        // We need to make sure to remove only one orientation of each handle
        // we remove.
        std::unordered_set<nid_t> to_remove_ids;
        std::vector<handle_t> to_remove_handles;
        for (auto& h : tip_handles) {
            auto base_coords = dagified_handle_to_base(h);
            if (base_coords.first == id(left_anchor) && !dagified_graph.get_is_reverse(h)) {
                // This is the left anchoring node, and it is a head in the subgraph, so keep it.
            } else if (base_coords.first == id(right_anchor) && dagified_graph.get_is_reverse(h)) {
                // This is the right anchoring node, and it is a tail in the subgraph, so keep it.
            } else {
                // This is a wrong orientation of an anchoring node, or some other tip.
                // We don't want to keep this handle
                nid_t dagified_id = dagified_graph.get_id(h);
                if (!to_remove_ids.count(dagified_id)) {
                    to_remove_ids.insert(dagified_id);
                    to_remove_handles.push_back(h);
                }
            }
        }
        for (auto& h : to_remove_handles) {
            dagified_graph.destroy_handle(h);
            trimmed = true;
        }
        if (trimmed) {
            // TODO: This is going to be O(slow) if we actually have to
            // prune back a dangling run. We should look at what is
            // connected to the tip and the tip only, and make that the new
            // tip. Or keep some kind of online tip info. Or use an
            // algorithm function that we make actually good.
            tip_handles = handlegraph::algorithms::find_tips(&dagified_graph);
            trim_count++;
        }
    } while (trimmed);
    if (trim_count > 0) {
        std::cerr << "Trimmed back tips " << trim_count << " times" << std::endl;
    }
    
    // Then align the linking bases, with global alignment so they have
    // to go from a source to a sink.
    aligner->align_global_banded(alignment, dagified_graph);
    
    // And translate back into original graph space
    for (size_t i = 0; i < alignment.path().mapping_size(); i++) {
        // Translate each mapping's ID and orientation down to the base graph
        Mapping* m = alignment.mutable_path()->mutable_mapping(i);
        
        handle_t dagified_handle = dagified_graph.get_handle(m->position().node_id(), m->position().is_reverse());
        auto base_coords = dagified_handle_to_base(dagified_handle); 
        
        m->mutable_position()->set_node_id(base_coords.first);
        m->mutable_position()->set_is_reverse(base_coords.second);
    }
    if (alignment.path().mapping_size() > 0 && offset(left_anchor) != 0) {
        // Get the positions of the leftmost mapping
        Position* left_pos = alignment.mutable_path()->mutable_mapping(0)->mutable_position();
        // Add on the offset for the missing piece of the left anchor node
        left_pos->set_offset(left_pos->offset() + offset(left_anchor));
    }
    
    // Now the alignment is filled in!
}

//-----------------------------------------------------------------------------

std::vector<MinimizerMapper::Minimizer> MinimizerMapper::find_minimizers(const std::string& sequence, Funnel& funnel) const {

    if (this->track_provenance) {
        // Start the minimizer finding stage
        funnel.stage("minimizer");
    }

    std::vector<Minimizer> result;
    double base_score = 1.0 + std::log(this->hard_hit_cap);
    // Get minimizers and their window agglomeration starts and lengths
    // Starts and lengths are all 0 if we are using syncmers.
    vector<tuple<gbwtgraph::DefaultMinimizerIndex::minimizer_type, size_t, size_t>> minimizers =
        this->minimizer_index.minimizer_regions(sequence);
    for (auto& m : minimizers) {
        double score = 0.0;
        auto hits = this->minimizer_index.count_and_find(get<0>(m));
        if (hits.first > 0) {
            if (hits.first <= this->hard_hit_cap) {
                score = base_score - std::log(hits.first);
            } else {
                score = 1.0;
            }
        }
        
        // Length of the match from this minimizer or syncmer
        int32_t match_length = (int32_t) minimizer_index.k();
        // Number of candidate kmers that this minimizer is minimal of
        int32_t candidate_count = this->minimizer_index.uses_syncmers() ? 1 : (int32_t) minimizer_index.w();
        
        auto& value = std::get<0>(m);
        size_t agglomeration_start = std::get<1>(m);
        size_t agglomeration_length = std::get<2>(m);
        if (this->minimizer_index.uses_syncmers()) {
            // The index says the start and length are 0. Really they should be where the k-mer is.
            // So start where the k-mer is on the forward strand
            agglomeration_start = value.is_reverse ? (value.offset - (match_length - 1)) : value.offset;
            // And run for the k-mer length
            agglomeration_length = match_length;
        }
        
        result.push_back({ value, agglomeration_start, agglomeration_length, hits.first, hits.second,
                            match_length, candidate_count, score });
    }
    
    if (this->track_provenance) {
        // Record how many we found, as new lines.
        funnel.introduce(result.size());
    }

    return result;
}

std::vector<size_t> MinimizerMapper::sort_minimizers_by_score(const std::vector<Minimizer>& minimizers) const {
    // We defined operator< so the minimizers always sort descening by score by default.
    return sort_permutation(minimizers.begin(), minimizers.end());
}

template<typename SeedType>
std::vector<SeedType> MinimizerMapper::find_seeds(const VectorView<Minimizer>& minimizers, const Alignment& aln, Funnel& funnel) const {

    // Get the traits that we use to do things with seeds.
    using ST = seed_traits<SeedType>;

    if (this->track_provenance) {
        // Start the minimizer locating stage
        funnel.stage("seed");
    }

    // One of the filters accepts minimizers until selected_score reaches target_score.
    double base_target_score = 0.0;
    for (const Minimizer& minimizer : minimizers) {
        base_target_score += minimizer.score;
    }
    double target_score = (base_target_score * this->minimizer_score_fraction) + 0.000001;
    double selected_score = 0.0;

    // We group all all occurrences of the same minimizer in the read together
    // and either take all of them (if the total number of hits is low enough)
    // or skip all of them. Such minimizers are expensive to process, because
    // they tend to have many hits and each hit in the graph is matched with
    // each occurrence in the read.
    bool took_last = false;
    size_t start = 0, limit = 0;
    size_t run_hits = 0;

    if (show_work) {
        #pragma omp critical (cerr)
        {
            std::cerr << log_name() << "All minimizers:" << std::endl;
            dump_debug_minimizers(minimizers, aln.sequence());
        }
    }

    // bit vector length of read to check for overlaps
    size_t num_minimizers = 0;
    size_t read_len = aln.sequence().size();
    size_t num_min_by_read_len = read_len / this->num_bp_per_min;
    std::vector<bool> read_bit_vector (read_len, false);

    // Select the minimizers we use for seeds.
    size_t rejected_count = 0;
    std::vector<SeedType> seeds;
    // Flag whether each minimizer in the read was located or not, for MAPQ capping.
    // We ignore minimizers with no hits (count them as not located), because
    // they would have to be created in the read no matter where we say it came
    // from, and because adding more of them should lower the MAPQ cap, whereas
    // locating more of the minimizers that are present and letting them pass
    // to the enxt stage should raise the cap.
    for (size_t i = 0; i < minimizers.size(); i++) {
        if (this->track_provenance) {
            // Say we're working on it
            funnel.processing_input(i);
        }

        // Find the next run of identical minimizers.
        if (i >= limit) {
            start = i; limit = i + 1;
            run_hits = minimizers[i].hits;
            for (size_t j = i + 1; j < minimizers.size() && minimizers[j].value.key == minimizers[i].value.key; j++) {
                limit++;
                run_hits += minimizers[j].hits;
            }
        }

        // Select the minimizer if it is informative enough or if the total score
        // of the selected minimizers is not high enough.
        const Minimizer& minimizer = minimizers[i];

        // minimizer information
        size_t min_start_index = minimizer.forward_offset();
        size_t min_len = minimizer.length;
        bool overlapping = false;
        if (this->exclude_overlapping_min) {
          if (read_bit_vector[min_start_index] == true || read_bit_vector[min_start_index + min_len] == true) {
            overlapping = true;
          }
        }

        if (minimizer.hits == 0) {
            // A minimizer with no hits can't go on.
            took_last = false;
            // We do not treat it as located for MAPQ capping purposes.
            if (this->track_provenance) {
                funnel.fail("any-hits", i);
            }
        } else if (  // passes reads
              // cap minimizer at max of specified minimizers and minimizers calculated by read length
              ((minimizer.hits <= this->hit_cap) ||
              (run_hits <= this->hard_hit_cap && selected_score + minimizer.score <= target_score) ||
              (took_last && i > start)) &&
              (num_minimizers < ( max(this->max_unique_min, num_min_by_read_len) )) &&
              (overlapping == false)
            ) {
            
            // set minimizer overlap as a reads
            num_minimizers += 1;    // tracking number of minimizers selected
            if (this->exclude_overlapping_min) {
              for (size_t i = min_start_index; i < min_start_index + min_len; i++) {
                read_bit_vector[i] = true;
              }
            }

            // We should keep this minimizer instance because it is
            // sufficiently rare, or we want it to make target_score, or it is
            // the same sequence as the previous minimizer which we also took.

            // Locate the hits.
            for (size_t j = 0; j < minimizer.hits; j++) {
                pos_t hit = gbwtgraph::Position::decode(minimizer.occs[j].pos);
                // Reverse the hits for a reverse minimizer
                if (minimizer.value.is_reverse) {
                    size_t node_length = this->gbwt_graph.get_length(this->gbwt_graph.get_handle(id(hit)));
                    hit = reverse_base_pos(hit, node_length);
                }
                // Extract component id and offset in the root chain, if we have them for this seed.
                // TODO: Get all the seed values here
                // TODO: Don't use the seed payload anymore
                typename ST::chain_info_t chain_info = ST::no_chain_info();
                if (minimizer.occs[j].payload != ST::MIPayload::NO_CODE) {
                    chain_info = ST::MIPayload::decode(minimizer.occs[j].payload);
                }
                seeds.push_back(ST::chain_info_to_seed(hit, i, chain_info));
            }

            // Remember that we took this minimizer
            selected_score += minimizer.score;
            took_last = true;

            if (this->track_provenance) {
                // Record in the funnel that this minimizer gave rise to these seeds.
                funnel.pass("any-hits", i);
                funnel.pass("hard-hit-cap", i);
                funnel.pass("hit-cap||score-fraction", i, selected_score  / base_target_score);
                funnel.expand(i, minimizer.hits);
            }
        } else if (run_hits <= this->hard_hit_cap) {
            // Passed hard hit cap but failed score fraction/normal hit cap
            took_last = false;
            rejected_count++;
            if (this->track_provenance) {
                funnel.pass("any-hits", i);
                funnel.pass("hard-hit-cap", i);
                funnel.fail("hit-cap||score-fraction", i, (selected_score + minimizer.score) / base_target_score);
            }
            //Stop looking for more minimizers once we fail the score fraction
            target_score = selected_score; 
        } else {
            // Failed hard hit cap
            took_last = false;
            rejected_count++;
            if (this->track_provenance) {
                funnel.pass("any-hits", i);
                funnel.fail("hard-hit-cap", i);
            }
        }
        if (this->track_provenance) {
            // Say we're done with this input item
            funnel.processed_input();
        }
    }

    if (this->track_provenance && this->track_correctness) {
        // Tag seeds with correctness based on proximity along paths to the input read's refpos
        funnel.substage("correct");

        if (this->path_graph == nullptr) {
            cerr << "error[vg::MinimizerMapper] Cannot use track_correctness with no XG index" << endl;
            exit(1);
        }

        if (aln.refpos_size() != 0) {
            for (size_t i = 0; i < seeds.size(); i++) {
                // Find every seed's reference positions. This maps from path name to pairs of offset and orientation.
                auto offsets = algorithms::nearest_offsets_in_paths(this->path_graph, seeds[i].pos, 100);
                
                for (auto& true_pos : aln.refpos()) {
                    // For every annotated true position
                    for (auto& hit_pos : offsets[this->path_graph->get_path_handle(true_pos.name())]) {
                        // Look at all the hit positions on the path the read's true position is on.
                        if (abs((int64_t)hit_pos.first - (int64_t) true_pos.offset()) < 200) {
                            // Call this seed hit close enough to be correct
                            funnel.tag_correct(i);
                        }
                    }
                }
            }
        }
    }

    if (show_work) {
        #pragma omp critical (cerr)
        {
            std::cerr << log_name() << "Found " << seeds.size() << " seeds from "
                << (minimizers.size() - rejected_count) << " minimizers, rejected "
                << rejected_count << std::endl;
        }
    }

    return seeds;
}

template<typename SeedType>
void MinimizerMapper::annotate_with_minimizer_statistics(Alignment& target, const VectorView<Minimizer>& minimizers, const std::vector<SeedType>& seeds, const Funnel& funnel) const {
    // Annotate with fraction covered by correct (and necessarily located) seed hits.
    
    // First make the set of minimizers that got correct seeds
    std::unordered_set<size_t> seeded;
    for (size_t i = 0; i < seeds.size(); i++) {
        // We need to get correctness out of the funnel, since we don't tag the seed or minimizer.
        // Correctness is assessed per seed, not per minimizer.
        // We know seed finding was always stage 1.
        if (funnel.was_correct(1, "seed", i)) {
            seeded.insert(seeds[i].source);
        }
    }
    
    // Then we make a table of all the ranges covered by correct minimizers
    std::vector<std::pair<size_t, size_t>> bounds;
    bounds.reserve(seeded.size());
    for(auto& minimizer_number : seeded) {
        // For each minimizer with correct seeds
        auto& minimizer = minimizers[minimizer_number];
        // Cover the minimizer k-mer itself.
        size_t start = minimizer.forward_offset();
        bounds.emplace_back(start, start + minimizer.length);
    }
    // Then we count the positions covered
    size_t covered_count = algorithms::count_covered(bounds);
    // And turn it into a fraction
    double covered_fraction = (double) covered_count / target.sequence().size();
    // And add the annotation
    set_annotation(target, "correct-minimizer-coverage", covered_fraction);
}

//-----------------------------------------------------------------------------

template<typename SeedType>
void MinimizerMapper::score_cluster(Cluster& cluster, size_t i, const VectorView<Minimizer>& minimizers, const std::vector<SeedType>& seeds, size_t seq_length, Funnel& funnel) const {

    if (this->track_provenance) {
        // Say we're making it
        funnel.producing_output(i);
    }

    // Initialize the values.
    cluster.score = 0.0;
    cluster.coverage = 0.0;
    cluster.present = SmallBitset(minimizers.size());

    // Determine the minimizers that are present in the cluster.
    for (auto hit_index : cluster.seeds) {
        cluster.present.insert(seeds[hit_index].source);
    }
    if (show_work) {
        #pragma omp critical (cerr)
        dump_debug_clustering(cluster, i, minimizers, seeds);
    }

    // Compute the score and cluster coverage.
    sdsl::bit_vector covered(seq_length, 0);
    for (size_t j = 0; j < minimizers.size(); j++) {
        if (cluster.present.contains(j)) {
            const Minimizer& minimizer = minimizers[j];
            cluster.score += minimizer.score;

            // The offset of a reverse minimizer is the endpoint of the kmer
            size_t start_offset = minimizer.forward_offset();
            size_t k = minimizer.length;

            // Set the k bits starting at start_offset.
            covered.set_int(start_offset, sdsl::bits::lo_set[k], k);
        }
    }
    // Count up the covered positions and turn it into a fraction.
    cluster.coverage = sdsl::util::cnt_one_bits(covered) / static_cast<double>(seq_length);

    if (this->track_provenance) {
        // Record the cluster in the funnel as a group of the size of the number of items.
        funnel.merge_group(cluster.seeds.begin(), cluster.seeds.end());
        funnel.score(funnel.latest(), cluster.score);

        // Say we made it.
        funnel.produced_output();
    }
}

//-----------------------------------------------------------------------------

template<typename SeedType>
vector<GaplessExtension> MinimizerMapper::extend_cluster(const Cluster& cluster,
    size_t cluster_num,
    const VectorView<Minimizer>& minimizers,
    const std::vector<SeedType>& seeds,
    const string& sequence,
    vector<vector<size_t>>& minimizer_kept_cluster_count,
    size_t& kept_cluster_count,
    Funnel& funnel) const {

    if (track_provenance) {
        // Say we're working on this cluster
        funnel.processing_input(cluster_num);
    }

    // Count how many of each minimizer is in each cluster that we kept
    minimizer_kept_cluster_count.emplace_back(minimizers.size(), 0);
    // Pack the seeds for GaplessExtender.
    GaplessExtender::cluster_type seed_matchings;
    for (auto seed_index : cluster.seeds) {
        // Insert the (graph position, read offset) pair.
        auto& seed = seeds[seed_index];
        seed_matchings.insert(GaplessExtender::to_seed(seed.pos, minimizers[seed.source].value.offset));
        minimizer_kept_cluster_count.back()[seed.source]++;
        
        if (show_work) {
            #pragma omp critical (cerr)
            {
                dump_debug_seeds(minimizers, seeds, cluster.seeds);
            }
        }
    }
    
    vector<GaplessExtension> cluster_extension = extender.extend(seed_matchings, sequence);

    kept_cluster_count++;
    
    if (show_work) {
        #pragma omp critical (cerr)
        {
            cerr << log_name() << "Extensions:" << endl;
            for (auto& e : cluster_extension) {
                cerr << log_name() << "\tRead " << e.read_interval.first
                    << "-" << e.read_interval.second << " with "
                    << e.mismatch_positions.size() << " mismatches:";
                for (auto& pos : e.mismatch_positions) {
                    cerr << " " << pos;
                }
                cerr << endl;
            }
        }
    }
            
    if (track_provenance) {
        // Record with the funnel that the previous group became a group of this size.
        // Don't bother recording the seed to extension matching...
        funnel.project_group(cluster_num, cluster_extension.size());
        // Say we finished with this cluster, for now.
        funnel.processed_input();
    }
    
    return cluster_extension;
}

//-----------------------------------------------------------------------------

int MinimizerMapper::score_extension_group(const Alignment& aln, const vector<GaplessExtension>& extended_seeds,
    int gap_open_penalty, int gap_extend_penalty) {
        
    if (extended_seeds.empty()) {
        // TODO: We should never see an empty group of extensions
        return 0;
    } else if (GaplessExtender::full_length_extensions(extended_seeds)) {
        // These are full-length matches. We already have the score.
        return extended_seeds.front().score;
    } else {
        // This is a collection of one or more non-full-length extended seeds.
        
        if (aln.sequence().size() == 0) {
            // No score here
            return 0;
        }
       
        // We use a sweep line algorithm to find relevant points along the read: extension starts or ends.
        // This records the last base to be covered by the current sweep line.
        int64_t sweep_line = 0;
        // This records the first base not covered by the last sweep line.
        int64_t last_sweep_line = 0;
        
        // And we track the next unentered gapless extension
        size_t unentered = 0;
        
        // Extensions we are in are in this min-heap of past-end position and gapless extension number.
        vector<pair<size_t, size_t>> end_heap;
        // The heap uses this comparator
        auto min_heap_on_first = [](const pair<size_t, size_t>& a, const pair<size_t, size_t>& b) {
            // Return true if a must come later in the heap than b
            return a.first > b.first;
        };
        
        // We track the best score for a chain reaching the position before this one and ending in a gap.
        // We never let it go below 0.
        // Will be 0 when there's no gap that can be open
        int best_gap_score = 0;
        
        // We track the score for the best chain ending with each gapless extension
        vector<int> best_chain_score(extended_seeds.size(), 0);
        
        // And we're after the best score overall that we can reach when an extension ends
        int best_past_ending_score_ever = 0;
        
        // Overlaps are more complicated.
        // We need a heap of all the extensions for which we have seen the
        // start and that we can thus overlap.
        // We filter things at the top of the heap if their past-end positions
        // have occurred.
        // So we store pairs of score we get backtracking to the current
        // position, and past-end position for the thing we are backtracking
        // from.
        vector<pair<int, size_t>> overlap_heap;
        // We can just use the standard max-heap comparator
        
        // We encode the score relative to a counter that we increase by the
        // gap extend every base we go through, so we don't need to update and
        // re-sort the heap.
        int overlap_score_offset = 0;
        
        while(last_sweep_line <= aln.sequence().size()) {
            // We are processed through the position before last_sweep_line.
            
            // Find a place for sweep_line to go
            
            // Find the next seed start
            int64_t next_seed_start = numeric_limits<int64_t>::max();
            if (unentered < extended_seeds.size()) {
                next_seed_start = extended_seeds[unentered].read_interval.first;
            }
            
            // Find the next seed end
            int64_t next_seed_end = numeric_limits<int64_t>::max();
            if (!end_heap.empty()) {
                next_seed_end = end_heap.front().first;
            }
            
            // Whichever is closer between those points and the end, do that.
            sweep_line = min(min(next_seed_end, next_seed_start), (int64_t) aln.sequence().size());
            
            // So now we're only interested in things that happen at sweep_line.
            
            // Compute the distance from the previous sweep line position
            // Make sure to account for last_sweep_line's semantics as the next unswept base.
            int sweep_distance = sweep_line - last_sweep_line + 1;
            
            // We need to track the score of the best thing that past-ended here
            int best_past_ending_score_here = 0;
            
            while(!end_heap.empty() && end_heap.front().first == sweep_line) {
                // Find anything that past-ends here
                size_t past_ending = end_heap.front().second;
                
                // Mix it into the score
                best_past_ending_score_here = std::max(best_past_ending_score_here, best_chain_score[past_ending]);
                
                // Remove it from the end-tracking heap
                std::pop_heap(end_heap.begin(), end_heap.end(), min_heap_on_first);
                end_heap.pop_back();
            }
            

            // Mix that into the best score overall
            best_past_ending_score_ever = std::max(best_past_ending_score_ever, best_past_ending_score_here);
            
            if (sweep_line == aln.sequence().size()) {
                // We don't need to think about gaps or backtracking anymore since everything has ended
                break;
            }
            
            // Update the overlap score offset by removing some gap extends from it.
            overlap_score_offset += sweep_distance * gap_extend_penalty;
            
            // The best way to backtrack to here is whatever is on top of the heap, if anything, that doesn't past-end here.
            int best_overlap_score = 0;
            while (!overlap_heap.empty()) {
                // While there is stuff on the heap
                if (overlap_heap.front().second <= sweep_line) {
                    // We are already past this thing, so drop it
                    std::pop_heap(overlap_heap.begin(), overlap_heap.end());
                    overlap_heap.pop_back();
                } else {
                    // This is at the top of the heap and we aren't past it
                    // Decode and use its score offset if we only backtrack to here.
                    best_overlap_score = overlap_heap.front().first + overlap_score_offset;
                    // Stop looking in the heap
                    break;
                }
            }
            
            // The best way to end 1 before here in a gap is either:
            
            if (best_gap_score != 0) {
                // Best way to end 1 before our last sweep line position with a gap, plus distance times gap extend penalty
                best_gap_score -= sweep_distance * gap_extend_penalty;
            }
            
            // Best way to end 1 before here with an actual extension, plus the gap open part of the gap open penalty.
            // (Will never be taken over an actual adjacency)
            best_gap_score = std::max(0, std::max(best_gap_score, best_past_ending_score_here - (gap_open_penalty - gap_extend_penalty)));
            
            while (unentered < extended_seeds.size() && extended_seeds[unentered].read_interval.first == sweep_line) {
                // For each thing that starts here
                
                // Compute its chain score
                best_chain_score[unentered] = std::max(best_overlap_score,
                    std::max(best_gap_score, best_past_ending_score_here)) + extended_seeds[unentered].score;
                
                // Compute its backtrack-to-here score and add it to the backtracking heap
                // We want how far we would have had to have backtracked to be
                // able to preceed the base we are at now, where this thing
                // starts.
                size_t extension_length = extended_seeds[unentered].read_interval.second - extended_seeds[unentered].read_interval.first;
                int raw_overlap_score = best_chain_score[unentered] - gap_open_penalty - gap_extend_penalty * extension_length;
                int encoded_overlap_score = raw_overlap_score - overlap_score_offset;
                
                // Stick it in the heap
                overlap_heap.emplace_back(encoded_overlap_score, extended_seeds[unentered].read_interval.second);
                std::push_heap(overlap_heap.begin(), overlap_heap.end());
                
                // Add it to the end finding heap
                end_heap.emplace_back(extended_seeds[unentered].read_interval.second, unentered);
                std::push_heap(end_heap.begin(), end_heap.end(), min_heap_on_first);
                
                // Advance and check the next thing to start
                unentered++;
            }
            
            // Move last_sweep_line to sweep_line.
            // We need to add 1 since last_sweep_line is the next *un*included base
            last_sweep_line = sweep_line + 1;
        }
        

        // When we get here, we've seen the end of every extension and so we
        // have the best score at the end of any of them.
        return best_past_ending_score_ever;
    }


}

// TODO: Combine the two score_extensions overloads into one template when we get constexpr if.

std::vector<int> MinimizerMapper::score_extensions(const std::vector<std::vector<GaplessExtension>>& extensions, const Alignment& aln, Funnel& funnel) const {

    // Extension scoring substage.
    if (this->track_provenance) {
        funnel.substage("score");
    }

    // We now estimate the best possible alignment score for each cluster.
    std::vector<int> result(extensions.size(), 0);
    for (size_t i = 0; i < extensions.size(); i++) {
        
        if (this->track_provenance) {
            funnel.producing_output(i);
        }
        
        result[i] = score_extension_group(aln, extensions[i], get_regular_aligner()->gap_open, get_regular_aligner()->gap_extension);
        
        // Record the score with the funnel.
        if (this->track_provenance) {
            funnel.score(i, result[i]);
            funnel.produced_output();
        }
    }

    return result;
}

std::vector<int> MinimizerMapper::score_extensions(const std::vector<std::pair<std::vector<GaplessExtension>, size_t>>& extensions, const Alignment& aln, Funnel& funnel) const {

    // Extension scoring substage.
    if (this->track_provenance) {
        funnel.substage("score");
    }

    // We now estimate the best possible alignment score for each cluster.
    std::vector<int> result(extensions.size(), 0);
    for (size_t i = 0; i < extensions.size(); i++) {
        
        if (this->track_provenance) {
            funnel.producing_output(i);
        }
        
        result[i] = score_extension_group(aln, extensions[i].first, get_regular_aligner()->gap_open, get_regular_aligner()->gap_extension);
        
        // Record the score with the funnel.
        if (this->track_provenance) {
            funnel.score(i, result[i]);
            funnel.produced_output();
        }
    }

    return result;
}

//-----------------------------------------------------------------------------

// (value, cost)
typedef std::pair<uint32_t, int32_t> pareto_point;

static void find_pareto_frontier(std::vector<pareto_point>& v) {
    if(v.empty()) {
        return;
    }
    std::sort(v.begin(), v.end(), [](pareto_point a, pareto_point b) {
        return (a.second < b.second || (a.second == b.second && a.first > b.first));
    });
    size_t tail = 1;
    for (size_t i = 1; i < v.size(); i++) {
        if (v[i].first <= v[tail - 1].first) {
            continue;
        }
        v[tail] = v[i];
        tail++;
    }
    v.resize(tail);
    std::sort(v.begin(), v.end());
}

// Positive gap penalty if there is a gap.
static int32_t gap_penalty(size_t length, const Aligner* aligner) {
    return (length == 0 ? 0 : aligner->gap_open + (length - 1) * aligner->gap_extension);
}

// Positive penalty for a number of mismatches.
static int32_t mismatch_penalty(size_t n, const Aligner* aligner) {
    return n * (aligner->match + aligner->mismatch);
}

// Positive gap penalty, assuming that there is always a gap.
static int32_t gap_penalty(size_t start, size_t limit, const Aligner* aligner) {
    return (start >= limit ? aligner->gap_open : aligner->gap_open + (limit - start - 1) * aligner->gap_extension);
}

// Positive flank penalty based on taking a gap to the end or to the Pareto frontier.
static int32_t flank_penalty(size_t length, const std::vector<pareto_point>& frontier, const Aligner* aligner) {
    int32_t result = gap_penalty(length, aligner);
    for (size_t i = 0; i < frontier.size(); i++) {
        int32_t candidate = frontier[i].second + gap_penalty(frontier[i].first, length, aligner);
        result = std::min(result, candidate);
        if (frontier[i].first >= length) {
            break;
        }
    }
    return result;
}

void MinimizerMapper::find_optimal_tail_alignments(const Alignment& aln, const vector<GaplessExtension>& extended_seeds, LazyRNG& rng, Alignment& best, Alignment& second_best) const {

    // This assumes that full-length extensions have the highest scores.
    // We want to align at least two extensions and at least one
    // partial extension. However, we do not want to align more than one
    // partial extension, unless the score is very close to the best
    // extension or the extension looks very promising.
    size_t min_extensions = 1;
    for (const GaplessExtension& extension : extended_seeds) {
        if (extension.full()) {
            min_extensions++;
        }
    }
    if (min_extensions < 2) {
        min_extensions = 2;
    }

    /*
      (length, penalty) pairs sorted by length. Pareto frontiers for the
      number of bp we can align at each end and the corresponding alignment
      score penalty. We use three types of points:
      1. A gap from the start/end of the read to the start/end of the
         extension followed by the entire extension.
      2. A gap from the start/end of the read to the start/end of the
         extension followed by the extension until the first mismatch.
      3. An all-windows-length - 1 bp exact match at the start/end of the read.
    */
    const Aligner* aligner = this->get_regular_aligner();
    std::vector<pareto_point> left_frontier, right_frontier;
    {
        size_t seq_len = aln.sequence().length();
        for (const GaplessExtension& extension : extended_seeds) {
            if (extension.full()) {
                continue;
            }
            int32_t left_penalty = gap_penalty(extension.read_interval.first, aligner);
            int32_t mid_penalty = mismatch_penalty(extension.mismatches(), aligner);
            int32_t right_penalty = gap_penalty(seq_len - extension.read_interval.second, aligner);
            left_frontier.push_back(pareto_point(extension.read_interval.second, mid_penalty + left_penalty));
            right_frontier.push_back(pareto_point(seq_len - extension.read_interval.first, mid_penalty + right_penalty));
            if (extension.mismatches() > 0) {
                left_frontier.push_back(pareto_point(extension.mismatch_positions.front(), left_penalty));
                right_frontier.push_back(pareto_point(seq_len - extension.mismatch_positions.back() - 1, right_penalty));
            }
        }
        size_t window_length = this->minimizer_index.uses_syncmers() ? this->minimizer_index.k() : (this->minimizer_index.k() + this->minimizer_index.w() - 1);
        left_frontier.push_back(pareto_point(window_length - 1, 0));
        right_frontier.push_back(pareto_point(window_length - 1, 0));
    }
    find_pareto_frontier(left_frontier);
    find_pareto_frontier(right_frontier);

    if (show_work) {
        #pragma omp critical (cerr)
        {
            cerr << log_name() << "Trying to find " << min_extensions << " tail alignments for "
                << extended_seeds.size() << " extended seeds" << endl;
        }
    }
    
    // We will keep the winning alignment here, in pieces
    Path winning_left;
    Path winning_middle;
    Path winning_right;
    int32_t winning_score = 0;

    Path second_left;
    Path second_middle;
    Path second_right;
    int32_t second_score = 0;
    
    // Handle each extension in the set
    bool partial_extension_aligned = false;
    int32_t threshold = -1;
    process_until_threshold_a<double>(extended_seeds.size(),
        [&](size_t extended_seed_num) -> double {
            return static_cast<double>(extended_seeds[extended_seed_num].score);
        }, extension_score_threshold, min_extensions, max_local_extensions, rng, [&](size_t extended_seed_num) -> bool {
       
            // This extended seed looks good enough.
            const GaplessExtension& extension = extended_seeds[extended_seed_num];

            // Extensions with score at most this will not be aligned,
            // unless we do not have enough alignments.
            if (threshold < 0) {
                threshold = extension.score - extension_score_threshold;
            }

            // Identify the special case: We already have aligned a partial
            // extension and the current score is too far below the best
            // extension. We do not want to align further partial extensions,
            // unless they look very promising.
            // The estimate is based on taking a gap to read end or to another
            // extension on the Pareto frontier, for both ends.
            if (!extension.full()) {
                if (partial_extension_aligned && extension.score <= threshold) {
                    int32_t score_estimate = aln.sequence().length() * aligner->match + 2 * aligner->full_length_bonus -
                        mismatch_penalty(extension.mismatches(), aligner);
                    if (!extension.left_full) {
                        score_estimate -= flank_penalty(extension.read_interval.first, left_frontier, aligner);
                    }
                    if (!extension.right_full) {
                        score_estimate -= flank_penalty(aln.sequence().length() - extension.read_interval.second,
                            right_frontier, aligner);
                    }
                    if (score_estimate <= winning_score) {
                        return true;
                    }
                }
                partial_extension_aligned = true;
            }
            
            // TODO: We don't track this filter with the funnel because it
            // operates within a single "item" (i.e. cluster/extension set).
            // We track provenance at the item level, so throwing out wrong
            // local alignments in a correct cluster would look like throwing
            // out correct things.
            // TODO: Revise how we track correctness and provenance to follow
            // sub-cluster things.
       
            // We start with the path in extension_paths[extended_seed_num],
            // scored in extension_path_scores[extended_seed_num]
            
            // We also have a left tail path and score
            pair<Path, int64_t> left_tail_result {{}, 0};
            // And a right tail path and score
            pair<Path, int64_t> right_tail_result {{}, 0};
            
            if (!extension.left_full) {
                // There is a left tail
                
                // Have scratch for the longest detectable gap
                size_t longest_detectable_gap;
    
                // Get the forest of all left tail placements
                auto forest = get_tail_forest(extension, aln.sequence().size(), true, &longest_detectable_gap);
           
                // Grab the part of the read sequence that comes before the extension
                string before_sequence = aln.sequence().substr(0, extension.read_interval.first);
                
                // Do right-pinned alignment
                left_tail_result = std::move(get_best_alignment_against_any_tree(forest, before_sequence,
                    extension.starting_position(gbwt_graph), false, longest_detectable_gap, rng));
            }
            
            if (!extension.right_full) {
                // There is a right tail
                
                // Have scratch for the longest detectable gap
                size_t longest_detectable_gap;
                
                // Get the forest of all right tail placements
                auto forest = get_tail_forest(extension, aln.sequence().size(), false, &longest_detectable_gap);
            
                // Find the sequence
                string trailing_sequence = aln.sequence().substr(extension.read_interval.second);
        
                // Do left-pinned alignment
                right_tail_result = std::move(get_best_alignment_against_any_tree(forest, trailing_sequence,
                    extension.tail_position(gbwt_graph), true, longest_detectable_gap, rng));
            }
            
            // Compute total score
            int32_t total_score = extension.score + left_tail_result.second + right_tail_result.second;
            
            if (show_work) {
                #pragma omp critical (cerr)
                {
                    cerr << log_name() << "Extended seed " << extended_seed_num << " has left tail of "
                        << extension.read_interval.first << "bp and right tail of "
                        << (aln.sequence().size() - extension.read_interval.second)
                        << "bp for total score " << total_score << endl;
                }
            }

            // Get the node ids of the beginning and end of each alignment
            id_t winning_start = winning_score == 0 ? 0 : (winning_left.mapping_size() == 0
                                          ? winning_middle.mapping(0).position().node_id()
                                          : winning_left.mapping(0).position().node_id());
            id_t current_start = left_tail_result.first.mapping_size() == 0
                                     ? gbwt_graph.get_id(extension.path.front())
                                     : left_tail_result.first.mapping(0).position().node_id();
            id_t winning_end = winning_score == 0 ? 0 : (winning_right.mapping_size() == 0
                                  ? winning_middle.mapping(winning_middle.mapping_size() - 1).position().node_id()
                                  : winning_right.mapping(winning_right.mapping_size()-1).position().node_id());
            id_t current_end = right_tail_result.first.mapping_size() == 0
                                ? gbwt_graph.get_id(extension.path.back())
                                : right_tail_result.first.mapping(right_tail_result.first.mapping_size()-1).position().node_id();

            // Is this left tail different from the currently winning left tail?
            bool different_left = winning_start != current_start;
            bool different_right = winning_end != current_end;

            if (total_score > winning_score || winning_score == 0) {
                // This is the new best alignment seen so far.

                if (winning_score != 0 && different_left && different_right) {
                //The previous best scoring alignment replaces the second best
                    second_score = winning_score;
                    second_left = std::move(winning_left);
                    second_middle = std::move(winning_middle);
                    second_right = std::move(winning_right);
                }

                // Save the score
                winning_score = total_score;
                // And the path parts
                winning_left = std::move(left_tail_result.first);
                winning_middle = extension.to_path(gbwt_graph, aln.sequence());
                winning_right = std::move(right_tail_result.first);

            } else if ((total_score > second_score || second_score == 0) && different_left && different_right) {
                // This is the new second best alignment seen so far and it is 
                // different from the best alignment.
                
                // Save the score
                second_score = total_score;
                // And the path parts
                second_left = std::move(left_tail_result.first);
                second_middle = extension.to_path(gbwt_graph, aln.sequence());
                second_right = std::move(right_tail_result.first);
            }

            return true;
        }, [&](size_t extended_seed_num) -> void {
            // This extended seed is good enough by its own score, but we have too many.
            // Do nothing
        }, [&](size_t extended_seed_num) -> void {
            // This extended seed isn't good enough by its own score.
            // Do nothing
        });
        
    // Now we know the winning path and score. Move them over to out
    best.set_score(winning_score);
    second_best.set_score(second_score);

    // Concatenate the paths. We know there must be at least an edit boundary
    // between each part, because the maximal extension doesn't end in a
    // mismatch or indel and eats all matches.
    // We also don't need to worry about jumps that skip intervening sequence.
    *best.mutable_path() = std::move(winning_left);

    for (auto* to_append : {&winning_middle, &winning_right}) {
        // For each path to append
        for (auto& mapping : *to_append->mutable_mapping()) {
            // For each mapping to append
            
            if (mapping.position().offset() != 0 && best.path().mapping_size() > 0) {
                // If we have a nonzero offset in our mapping, and we follow
                // something, we must be continuing on from a previous mapping to
                // the node.
                assert(mapping.position().node_id() == best.path().mapping(best.path().mapping_size() - 1).position().node_id());

                // Find that previous mapping
                auto* prev_mapping = best.mutable_path()->mutable_mapping(best.path().mapping_size() - 1);
                for (auto& edit : *mapping.mutable_edit()) {
                    // Move over all the edits in this mapping onto the end of that one.
                    *prev_mapping->add_edit() = std::move(edit);
                }
            } else {
                // If we start at offset 0 or there's nothing before us, we need to just move the whole mapping
                *best.mutable_path()->add_mapping() = std::move(mapping);
            }
        }
    }
    best.set_identity(identity(best.path()));
    //Do the same for the second best
    *second_best.mutable_path() = std::move(second_left);

    for (auto* to_append : {&second_middle, &second_right}) {
        // For each path to append
        for (auto& mapping : *to_append->mutable_mapping()) {
            // For each mapping to append
            
            if (mapping.position().offset() != 0 && second_best.path().mapping_size() > 0) {
                // If we have a nonzero offset in our mapping, and we follow
                // something, we must be continuing on from a previous mapping to
                // the node.
                assert(mapping.position().node_id() == second_best.path().mapping(second_best.path().mapping_size() - 1).position().node_id());

                // Find that previous mapping
                auto* prev_mapping = second_best.mutable_path()->mutable_mapping(second_best.path().mapping_size() - 1);
                for (auto& edit : *mapping.mutable_edit()) {
                    // Move over all the edits in this mapping onto the end of that one.
                    *prev_mapping->add_edit() = std::move(edit);
                }
            } else {
                // If we start at offset 0 or there's nothing before us, we need to just move the whole mapping
                *second_best.mutable_path()->add_mapping() = std::move(mapping);
            }
        }
    }

    // Compute the identity from the path.
    second_best.set_identity(identity(second_best.path()));
}

//-----------------------------------------------------------------------------

pair<Path, size_t> MinimizerMapper::get_best_alignment_against_any_tree(const vector<TreeSubgraph>& trees,
    const string& sequence, const Position& default_position, bool pin_left, size_t longest_detectable_gap, LazyRNG& rng) const {
   
    // We want the best alignment, to the base graph, done against any target path
    Path best_path;
    // And its score
    int32_t best_score = 0;
    
    if (!sequence.empty()) {
        // We start out with the best alignment being a pure softclip.
        // If we don't have any trees, or all trees are empty, or there's nothing beter, this is what we return.
        Mapping* m = best_path.add_mapping();
        Edit* e = m->add_edit();
        e->set_from_length(0);
        e->set_to_length(sequence.size());
        e->set_sequence(sequence);
        // Since the softclip consumes no graph, we place it on the node we are going to.
        *m->mutable_position() = default_position;
        
        if (show_work) {
            #pragma omp critical (cerr)
            {
                cerr << log_name() << "First best alignment: " << log_alignment(best_path) << " score " << best_score << endl;
            }
        }
    }
    
    // We can align it once per target tree
    for (auto& subgraph : trees) {
        // For each tree we can map against, map pinning the correct edge of the sequence to the root.
        
        if (subgraph.get_node_count() != 0) {
            // This path has bases in it and could potentially be better than
            // the default full-length softclip

            // Do alignment to the subgraph with GSSWAligner.
            Alignment current_alignment;
            // If pinning right, we need to reverse the sequence, since we are
            // always pinning left to the left edge of the tree subgraph.
            current_alignment.set_sequence(pin_left ? sequence : reverse_complement(sequence));
            
            if (show_work) {
                #pragma omp critical (cerr)
                {
                    cerr << log_name() << "Align " << log_alignment(current_alignment) << " pinned left" << endl;
                }
            }

#ifdef debug_dump_graph
            cerr << "Vs graph:" << endl;
            subgraph.for_each_handle([&](const handle_t& here) {
                cerr << subgraph.get_id(here) << " (" << subgraph.get_sequence(here) << "): " << endl;
                subgraph.follow_edges(here, true, [&](const handle_t& there) {
                    cerr << "\t" << subgraph.get_id(there) << " (" << subgraph.get_sequence(there) << ") ->" << endl;
                });
                subgraph.follow_edges(here, false, [&](const handle_t& there) {
                    cerr << "\t-> " << subgraph.get_id(there) << " (" << subgraph.get_sequence(there) << ")" << endl;
                });
            });
#endif

            if (show_work) {
                #pragma omp critical (cerr)
                {
                    cerr << log_name() << "Limit gap length to " << longest_detectable_gap << " bp" << endl;
                }
            }
            
            size_t tail_subgraph_bases = subgraph.get_total_length();
            if (tail_subgraph_bases * sequence.size() > max_dozeu_cells) {
                if (!warned_about_tail_size.test_and_set()) {
                    cerr << "warning[vg::giraffe]: Refusing to perform too-large tail alignment of "
                        << sequence.size() << " bp against "
                        << tail_subgraph_bases << " bp tree which would use more than " << max_dozeu_cells
                        << " cells and might exhaust Dozeu's allocator; suppressing further warnings." << endl;
                }
            } else {
                // X-drop align, accounting for full length bonus.
                // We *always* do left-pinned alignment internally, since that's the shape of trees we get.
                // Make sure to pass through the gap length limit so we don't just get the default.
                get_regular_aligner()->align_pinned(current_alignment, subgraph, true, true, longest_detectable_gap);
            }
            
            if (show_work) {
                #pragma omp critical (cerr)
                {
                    cerr << log_name() << "\tScore: " << current_alignment.score() << endl;
                }
            }
            
            if (current_alignment.path().mapping_size() > 0 && deterministic_beats(current_alignment.score(), best_score, rng)) {
                // This is a new best alignment, and it is nonempty.
                best_path = current_alignment.path();
                
                if (!pin_left) {
                    // Un-reverse it if we were pinning right
                    best_path = reverse_complement_path(best_path, [&](id_t node) { 
                        return subgraph.get_length(subgraph.get_handle(node, false));
                    });
                }
                
                // Translate from subgraph into base graph and keep it.
                best_path = subgraph.translate_down(best_path);
                best_score = current_alignment.score();
                
                if (show_work) {
                    #pragma omp critical (cerr)
                    {
                        cerr << log_name() << "New best alignment is "
                            << log_alignment(best_path) << " score " << best_score << endl;
                    }
                }
            }
        }
    }

    return make_pair(best_path, best_score);
}

vector<TreeSubgraph> MinimizerMapper::get_tail_forest(const GaplessExtension& extended_seed,
    size_t read_length, bool left_tails, size_t* longest_detectable_gap) const {

    // We will fill this in with all the trees we return
    vector<TreeSubgraph> to_return;

    // Now for this extension, walk the GBWT in the appropriate direction
    
#ifdef debug
    cerr << "Look for " << (left_tails ? "left" : "right") << " tails from extension" << endl;
#endif

    // TODO: Come up with a better way to do this with more accessors on the extension and less get_handle
    // Get the Position reading out of the extension on the appropriate tail
    Position from;
    // And the length of that tail
    size_t tail_length;
    // And the GBWT search state we want to start with
    const gbwt::SearchState* base_state = nullptr;
    if (left_tails) {
        // Look right from start 
        from = extended_seed.starting_position(gbwt_graph);
        // And then flip to look the other way at the prev base
        from = reverse(from, gbwt_graph.get_length(gbwt_graph.get_handle(from.node_id(), false)));
       
        // Use the search state going backward
        base_state = &extended_seed.state.backward;
       
        tail_length = extended_seed.read_interval.first;
    } else {
        // Look right from end
        from = extended_seed.tail_position(gbwt_graph);
        
        // Use the search state going forward
        base_state = &extended_seed.state.forward;
        
        tail_length = read_length - extended_seed.read_interval.second;
    }

    if (tail_length == 0) {
        // Don't go looking for places to put no tail.
        return to_return;
    }

    // This is one tree that we are filling in
    vector<pair<int64_t, handle_t>> tree;
    
    // This is a stack of indexes at which we put parents in the tree
    list<int64_t> parent_stack;
    
    // Get the handle we are starting from
    // TODO: is it cheaper to get this out of base_state? 
    handle_t start_handle = gbwt_graph.get_handle(from.node_id(), from.is_reverse());
    
    // Decide if the start node will end up included in the tree, or if we cut it all off with the offset.
    bool start_included = (from.offset() < gbwt_graph.get_length(start_handle));
    
    // Make sure we have a place to store the longest detectable gap
    size_t gap_limit;
    if (!longest_detectable_gap) {
        longest_detectable_gap = &gap_limit;
    }
    
    // Work it out because we need it for the limit of our search distance
    *longest_detectable_gap = get_regular_aligner()->longest_detectable_gap(read_length, tail_length);

#ifdef debug
    cerr << "Tail length: " << tail_length << " Read length: " << read_length << " Longest detectable gap: " << *longest_detectable_gap << endl;
#endif
    
    // How long should we search? It should be the longest detectable gap plus the remaining sequence.
    size_t search_limit = *longest_detectable_gap + tail_length;
    
#ifdef debug
    cerr << "Search limit: now " << search_limit << endl;
#endif

    // Do a DFS over the haplotypes in the GBWT out to that distance.
    dfs_gbwt(*base_state, from.offset(), search_limit, [&](const handle_t& entered) {
        // Enter a new handle.
        
        if (parent_stack.empty()) {
            // This is the root of a new tree in the forrest
            
            if (!tree.empty()) {
                // Save the old tree and start a new one.
                // We need to cut off from.offset() from the root, unless we would cut off the whole root.
                // In that case, the GBWT DFS will have skipped the empty root entirely, so we cut off nothing.
                to_return.emplace_back(&gbwt_graph, std::move(tree), start_included ? from.offset() : 0);
                tree.clear();
            }
            
            // Add this to the tree with no parent
            tree.emplace_back(-1, entered);
        } else {
            // Just say this is visitable from our parent.
            tree.emplace_back(parent_stack.back(), entered);
        }
        
        // Record the parent index
        parent_stack.push_back(tree.size() - 1);
    }, [&]() {
        // Exit the last visited handle. Pop off the stack.
        parent_stack.pop_back();
    });
    
    if (!tree.empty()) {
        // Now save the last tree
        to_return.emplace_back(&gbwt_graph, std::move(tree), start_included ? from.offset() : 0);
        tree.clear();
    }
    
#ifdef debug
    cerr << "Found " << to_return.size() << " trees" << endl;
#endif
    
    // Now we have all the trees!
    return to_return;
}

size_t MinimizerMapper::immutable_path_from_length(const ImmutablePath& path) {
    size_t to_return = 0;
    for (auto& m : path) {
        // Sum up the from lengths of all the component Mappings
        to_return += mapping_from_length(m);
    }
    return to_return;
}

Path MinimizerMapper::to_path(const ImmutablePath& path) {
    Path to_return;
    for (auto& m : path) {
        // Copy all the Mappings into the Path.
        *to_return.add_mapping() = m;
    }
    
    // Flip the order around to actual path order.
    std::reverse(to_return.mutable_mapping()->begin(), to_return.mutable_mapping()->end());
    
    // Return the completed path
    return to_return;
}

void MinimizerMapper::dfs_gbwt(const Position& from, size_t walk_distance,
    const function<void(const handle_t&)>& enter_handle, const function<void(void)> exit_handle) const {
   
    // Get a handle to the node the from position is on, in the position's forward orientation
    handle_t start_handle = gbwt_graph.get_handle(from.node_id(), from.is_reverse());
    
    // Delegate to the handle-based version
    dfs_gbwt(start_handle, from.offset(), walk_distance, enter_handle, exit_handle);
    
}

void MinimizerMapper::dfs_gbwt(handle_t from_handle, size_t from_offset, size_t walk_distance,
    const function<void(const handle_t&)>& enter_handle, const function<void(void)> exit_handle) const {
    
    // Turn from_handle into a SearchState for everything on it.
    gbwt::SearchState start_state = gbwt_graph.get_state(from_handle);
    
    // Delegate to the state-based version
    dfs_gbwt(start_state, from_offset, walk_distance, enter_handle, exit_handle);
}
    
void MinimizerMapper::dfs_gbwt(const gbwt::SearchState& start_state, size_t from_offset, size_t walk_distance,
    const function<void(const handle_t&)>& enter_handle, const function<void(void)> exit_handle) const {
    
    if (start_state.empty()) {
        // No haplotypes even visit the first node. Stop.
        return;
    }
    
    // Get the handle we are starting on
    handle_t from_handle = gbwt_graph.node_to_handle(start_state.node);

    // The search state represents searching through the end of the node, so we have to consume that much search limit.

    // Tack on how much search limit distance we consume by going to the end of
    // the node. Our start position is a cut *between* bases, and we take everything after it.
    // If the cut is at the offset of the whole length of the node, we take 0 bases.
    // If it is at 0, we take all the bases in the node.
    size_t remaining_root = gbwt_graph.get_length(from_handle) - from_offset;
    
#ifdef debug
    cerr << "DFS starting at offset " << from_offset << " on node "
        << gbwt_graph.get_id(from_handle) << " " << gbwt_graph.get_is_reverse(from_handle) << " of length "
        << gbwt_graph.get_length(from_handle) << " leaving " << remaining_root << " bp" << endl;
#endif
    
    // We would do a recursive formulation, but if attempted on long reads that can run out of stack.
    // See <https://github.com/vgteam/vg/issues/3733>.
    // So we go the iterative route. Which means we need a stack frame for our simulated stack.
    struct Frame {
        gbwt::SearchState here_state;
        size_t used_distance;
        bool visit;
    };
    std::stack<Frame> stack;
    
    // Start the DFS with our stating node, consuming the distance from our
    // offset to its end. Don't show the root state to the user if we don't
    // actually visit any bases on that node.
    // Make sure we don't count the length of the root node inside the DFS,
    // since we are already feeding it in.
    stack.push({start_state, 0, 0});
    
    while (!stack.empty()) {
        auto& frame = stack.top();
        
        handle_t here_handle = gbwt_graph.node_to_handle(frame.here_state.node);
        
        // If we're at the root node we don't measure it the same way
        bool is_root = (stack.size() == 1);
        // If we're at the root node but there's no bases on it left, we don't show it.
        bool is_hidden_root = (is_root && remaining_root == 0);
        
        if (frame.visit == 0) {
            // First visit
            frame.visit++;
            
            if (!is_hidden_root) {
                // Enter this handle if there are any bases on it to visit
#ifdef debug
                cerr << "Enter handle " << gbwt_graph.get_id(here_handle) << " " << gbwt_graph.get_is_reverse(here_handle) << endl;
#endif
                enter_handle(here_handle);
            }
            
            // Use the length of the node, or the remaining root if we're the root.
            size_t node_length = is_root ? remaining_root : gbwt_graph.get_length(here_handle);
            frame.used_distance += node_length;
#ifdef debug
            cerr << "Node was " << node_length << " bp; Used " << frame.used_distance << "/" << walk_distance << " bp distance" << endl;
#endif
            if (frame.used_distance < walk_distance) {
                // If we haven't used up all our distance yet
                
                // Stack up all the paths onto the stack to be processed.
                gbwt_graph.follow_paths(frame.here_state, [&](const gbwt::SearchState& there_state) -> bool {
                    // For each next state
                    
                    // Do it with the new distance value.
                    stack.push({there_state, frame.used_distance, 0});
                    
                    return true;
                });
                
                // Jump to handling the new top of the stack. When we come back
                // to us, we'll take the second visit branch.
                continue;
            }
        }
        
        // Second visit, or first visit didn't expand the stack.
        
        if (!is_hidden_root) {
            // Exit this handle if we entered it
            
#ifdef debug
            cerr << "Exit handle " << gbwt_graph.get_id(here_handle) << " " << gbwt_graph.get_is_reverse(here_handle) << endl;
#endif
            
            exit_handle();
        }
        
        // Remove ourselves from the stack.
        stack.pop();
    }
}

//-----------------------------------------------------------------------------

double MinimizerMapper::score_alignment_pair(Alignment& aln1, Alignment& aln2, int64_t fragment_distance) {
    //Score a pair of alignments

    double dev = fragment_distance - fragment_length_distr.mean();
    double fragment_length_log_likelihood = (-dev * dev / (2.0 * fragment_length_distr.std_dev() * fragment_length_distr.std_dev()))/ get_aligner()->log_base;
    double score = aln1.score() + aln2.score() +fragment_length_log_likelihood ;

    //Don't let the fragment length log likelihood bring score down below the score of the best alignment
    double worse_score = std::min(aln1.score(), aln2.score());

    return std::max(score, worse_score);;
}

double MinimizerMapper::distance_to_annotation(int64_t distance) const {
    // We use numeric_limits<int64_t>::max() to represent no distance. But that
    // can't convert to double (which rounds up) and then safely back to int64.
    // We also aren't allowed inf or nan in a Protobuf double Value. So change
    // the sentinel value to 0 which is probably not a fragment length.
    if (distance == numeric_limits<int64_t>::max()) {
        distance = 0;
    }
    
    // Make sure we can't generate any >64 bit integers in the double cast by
    // clamping to the doubles that are also integers.
    static_assert(DBL_MANT_DIG <= 64, "We assume doubles have <64 bits of mantissa");
    double max_int_double = (double)((int64_t)1 << DBL_MANT_DIG);
    return max(min((double) distance, max_int_double), -max_int_double);
}

}

<|MERGE_RESOLUTION|>--- conflicted
+++ resolved
@@ -86,11 +86,7 @@
     /// What minimizer index payload type should we use for decoding minimizer index payloads?
     using MIPayload = vg::MIPayload;
     /// What chain info should we keep around during clustering?
-<<<<<<< HEAD
-    using chain_info_t = tuple<size_t, size_t, size_t, size_t, bool, bool, bool, bool, size_t, size_t>;
-=======
     using chain_info_t = vg::MIPayloadValues;
->>>>>>> d2f1c908
     
     /// How should we initialize chain info when it's not stored in the minimizer index?
     inline static chain_info_t no_chain_info() {
@@ -616,7 +612,6 @@
     });
 
 
-<<<<<<< HEAD
     // Minimizers sorted by position
     std::vector<Minimizer> minimizers_in_read = this->find_minimizers(aln.sequence(), funnel);
     // Indexes of minimizers, sorted into score order, best score first
@@ -634,35 +629,6 @@
     if (track_provenance) {
         funnel.stage("cluster");
     }
-=======
-    // Minimizers sorted by score in descending order.
-    std::vector<Minimizer> minimizers = this->find_minimizers(aln.sequence(), funnel);
-
-    //Since there can be two different versions of a distance index, find seeds and clusters differently
-
-    //One of these two will be filled
-    std::vector<Cluster> clusters;
-
-    // Find the seeds and mark the minimizers that were located.
-    vector<Seed> seeds = this->find_seeds<Seed>(minimizers, aln, funnel);
-
-    // Cluster the seeds. Get sets of input seed indexes that go together.
-    if (track_provenance) {
-        funnel.stage("cluster");
-    }
-
-    clusters = clusterer.cluster_seeds(seeds, get_distance_limit(aln.sequence().size()));
-    
-#ifdef debug_validate_clusters
-    vector<vector<Cluster>> all_clusters;
-    all_clusters.emplace_back(clusters);
-    vector<vector<Seed>> all_seeds;
-    all_seeds.emplace_back(seeds);
-    validate_clusters(all_clusters, all_seeds, get_distance_limit(aln.sequence().size()), 0);
-    
-
-#endif
->>>>>>> d2f1c908
 
     vector<Cluster> clusters = this->find_clusters(seeds, get_distance_limit(aln.sequence().size()));
     
@@ -825,7 +791,6 @@
                 // Sort all the seeds used in the cluster by start position, so we can chain them.
                 std::vector<size_t> cluster_seeds_sorted = cluster.seeds;
                 
-<<<<<<< HEAD
                 // We are going to need a widget for finding minimizer hit
                 // positions in a subgraph, in the right orientation.
                 auto find_minimizer_hit_positions = [&](const Minimizer& m, const vector<id_t>& sorted_ids, const std::function<void(const pos_t)>& iteratee) -> void {
@@ -980,28 +945,6 @@
                 if (track_provenance) {
                     funnel.substage_stop();
                 }
-=======
-                if (show_work) {
-                    dump_debug_seeds(minimizers, seeds, cluster.seeds);
-                }
-                
-                // Define a space to chain in.
-                // TODO: re-use!
-                algorithms::ChainingSpace<Seed, Minimizer> space(
-                    minimizers,
-                    *get_regular_aligner(),
-                    distance_index,
-                    &gbwt_graph);
-                    
-                // Sort seeds by read start of seeded region
-                std::sort(cluster_seeds_sorted.begin(), cluster_seeds_sorted.end(), [&](const size_t& a, const size_t& b) -> bool {
-                    return space.read_start(seeds[a]) < space.read_start(seeds[b]);
-                });
-                    
-                // Compute the best chain
-                cluster_chains.emplace_back(algorithms::find_best_chain<Seed>({seeds, cluster_seeds_sorted}, space));
-                
->>>>>>> d2f1c908
                 
                 // Remember the reseeding statistics
                 total_fallow_regions += reseed_statistics.first;
@@ -1181,20 +1124,8 @@
                     auto& score_and_chain = cluster_chains[processed_num]; 
                     vector<size_t>& chain = score_and_chain.second;
                     
-<<<<<<< HEAD
                     // Do the DP between the items in the cluster as specified by the chain we got for it. 
                     best_alignments[0] = find_chain_alignment(aln, {seeds, eligible_seeds}, space, chain);
-=======
-                    // Define a space to chain in.
-                    // TODO: re-use!
-                    algorithms::ChainingSpace<Seed, Minimizer> space(
-                        minimizers,
-                        *get_regular_aligner(),
-                        distance_index,
-                        &gbwt_graph);
-                    // Do the DP between the items in the cluster as specified by the chain we got for it. 
-                    best_alignments[0] = find_chain_alignment(aln, {seeds, cluster_seeds_sorted}, space, chain);
->>>>>>> d2f1c908
                     
                     // TODO: Come up with a good secondary for the cluster somehow.
                     // Traceback over the remaining extensions?
@@ -1779,7 +1710,6 @@
     // structures pass around pointers to std::vector<std::vector<seed type>>.
     // TODO: Let the clusterer use something else?
     std::vector<std::vector<Seed>> seeds_by_read(2);
-<<<<<<< HEAD
     for (auto r : {0, 1}) {
         seeds_by_read[r] = this->find_seeds<Seed>(minimizers_by_read[r], *alns[r], funnels[r]);
     }
@@ -1790,21 +1720,6 @@
             funnels[r].stage("cluster");
         }
     }
-=======
-    seeds_by_read[0] = this->find_seeds<Seed>(minimizers_by_read[0], aln1, funnels[0]);
-    seeds_by_read[1] = this->find_seeds<Seed>(minimizers_by_read[1], aln2, funnels[1]);
-
-    // Cluster the seeds. Get sets of input seed indexes that go together.
-    if (track_provenance) {
-        funnels[0].stage("cluster");
-        funnels[1].stage("cluster");
-    }
-    std::vector<std::vector<Cluster>> all_clusters = clusterer.cluster_seeds(seeds_by_read, get_distance_limit(aln1.sequence().size()), fragment_distance_limit);
-#ifdef debug_validate_clusters
-    validate_clusters(all_clusters, seeds_by_read, get_distance_limit(aln1.sequence().size()), fragment_distance_limit);
-
-#endif
->>>>>>> d2f1c908
 
     std::vector<std::vector<Cluster>> all_clusters = this->find_clusters(seeds_by_read, get_distance_limit(aln1.sequence().size()), fragment_distance_limit);
 #ifdef debug_validate_clusters
@@ -1885,11 +1800,7 @@
         for (size_t i = 0; i < clusters.size(); i++) {
             // Determine cluster score and read coverage.
             Cluster& cluster = clusters[i];
-<<<<<<< HEAD
             this->score_cluster(cluster, i, minimizers, seeds_by_read[r], aln.sequence().length(), funnels[r]);
-=======
-            this->score_cluster(cluster, i, minimizers, seeds_by_read[read_num], aln.sequence().length(), funnels[read_num]);
->>>>>>> d2f1c908
             size_t fragment = cluster.fragment;
             best_cluster_score[fragment] = std::max(best_cluster_score[fragment], cluster.score);
             best_cluster_coverage[fragment] = std::max(best_cluster_coverage[fragment], cluster.coverage);
@@ -2950,7 +2861,6 @@
         funnels[r].stop();
     }
     
-<<<<<<< HEAD
     for (auto r : {0, 1}) {
         // Annotate with whatever's in the funnel.
         funnels[r].annotate_mapped_alignment(mappings[r].front(), track_correctness);
@@ -2970,12 +2880,6 @@
             set_annotation(mappings[r].front(), "param_extension-set", (double) extension_set_score_threshold);
             set_annotation(mappings[r].front(), "param_max-multimaps", (double) max_multimaps);
             set_annotation(mappings[r].front(), "param_max-rescue-attempts", (double) max_rescue_attempts);
-=======
-    if (track_provenance) {
-        if (track_correctness) {
-            annotate_with_minimizer_statistics(mappings.first[0], minimizers_by_read[0], seeds_by_read[0], funnels[0]);
-            annotate_with_minimizer_statistics(mappings.second[0], minimizers_by_read[1], seeds_by_read[1], funnels[1]);
->>>>>>> d2f1c908
         }
     }
  
@@ -3504,19 +3408,7 @@
     pos_t pos1 = initial_position(aln1.path()); 
     pos_t pos2 = final_position(aln2.path());
 
-<<<<<<< HEAD
     return distance_between(pos1, pos2);
-=======
-    int64_t min_dist= distance_index->minimum_distance(get_id(pos1), get_is_rev(pos1), get_offset(pos1), get_id(pos2), 
-                                                get_is_rev(pos2), get_offset(pos2), false, &gbwt_graph);
-    return min_dist;
-}
-
-int64_t MinimizerMapper::unoriented_distance_between(pos_t pos1, pos_t pos2) const {
-
-    int64_t min_dist = distance_index->minimum_distance(get_id(pos1), get_is_rev(pos1), get_offset(pos1), get_id(pos2), get_is_rev(pos2), get_offset(pos2), true, &gbwt_graph);
-    return min_dist;
->>>>>>> d2f1c908
 }
 
 void MinimizerMapper::extension_to_alignment(const GaplessExtension& extension, Alignment& alignment) const {
