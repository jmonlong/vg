--- conflicted
+++ resolved
@@ -981,8 +981,6 @@
     Alignment align(const Alignment& alignment,
                     Aligner* aligner,
                     const vector<MaximalExactMatch>& mems,
-<<<<<<< HEAD
-=======
                     bool traceback = true,
                     bool acyclic_and_sorted = false,
                     size_t max_query_graph_ratio = 0,
@@ -997,7 +995,6 @@
                     bool print_score_matrices = false);
     Alignment align(const Alignment& alignment,
                     Aligner* aligner,
->>>>>>> 75f2ec95
                     bool traceback = true,
                     bool acyclic_and_sorted = false,
                     size_t max_query_graph_ratio = 0,
@@ -1009,23 +1006,6 @@
                     size_t unroll_length = 0,
                     int xdrop_alignment = 0,                // 1 for forward, >1 for reverse
                     bool multithreaded_xdrop = false,
-<<<<<<< HEAD
-                    bool print_score_matrices = false);
-    Alignment align(const Alignment& alignment,
-                    Aligner* aligner,
-                    bool traceback = true,
-                    bool acyclic_and_sorted = false,
-                    size_t max_query_graph_ratio = 0,
-                    bool pinned_alignment = false,
-                    bool pin_left = false,
-                    bool banded_global = false,
-                    size_t band_padding_override = 0,
-                    size_t max_span = 0,
-                    size_t unroll_length = 0,
-                    int xdrop_alignment = 0,                // 1 for forward, >1 for reverse
-                    bool multithreaded_xdrop = false,
-=======
->>>>>>> 75f2ec95
                     bool print_score_matrices = false);
     
     /// Align with default Aligner.
