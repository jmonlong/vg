/**
 * \file haplotype_indexer.cpp: implementations of haplotype indexing with the GBWT
 */

#include <iostream>
#include <vector>
#include <string>

#include <vg/io/stream.hpp>

#include "gbwt_helper.hpp"

#include "haplotype_indexer.hpp"

#include "path.hpp"

using namespace std;

namespace vg {

HaplotypeIndexer::HaplotypeIndexer() {
    // Use the same temp directory as VG for GBWT temp files.
    gbwt::TempFile::setDirectory(temp_file::get_dir());
}

size_t HaplotypeIndexer::parse_vcf(const PathHandleGraph* graph, map<string, Path>& alt_paths, const vector<path_handle_t>& contigs, vcflib::VariantCallFile& variant_file, std::vector<std::string>& sample_names, const function<void(size_t, const gbwt::VariantPaths&, gbwt::PhasingInformation&)>& handle_contig_haplotype_batch) {

    if (alt_paths.empty()) {
        // Populate alt paths from the graph if not already available.
        // TODO: avoid copying to Path objects and use straight from the graph.
        graph->for_each_path_handle([&](path_handle_t path_handle) {
            string path_name = graph->get_path_name(path_handle);
            if (Paths::is_alt(path_name)) {
                alt_paths[path_name] = path_from_path_handle(*graph, path_handle);
            }
        });
    }

    size_t total_variants_processed = 0;
    std::mt19937 rng(0xDEADBEEF);
    std::uniform_int_distribution<std::mt19937::result_type> random_bit(0, 1);

    // How many samples are there?
    size_t num_samples = variant_file.sampleNames.size();
    if (num_samples == 0) {
        cerr << "error: [HaplotypeIndexer::parse_vcf] the variant file does not contain phasings" << endl;
        exit(1);
    }

    // Determine the samples we want to index.
    // TODO: this modifies the object.
    sample_range.second = std::min(sample_range.second, num_samples);
    
    sample_names.insert(sample_names.end(),
                        variant_file.sampleNames.begin() + sample_range.first,
                        variant_file.sampleNames.begin() + sample_range.second);
    size_t haplotype_count = 2 * (sample_range.second - sample_range.first);  // Assuming a diploid genome
    if (show_progress) {
        cerr << "Haplotype generation parameters:" << endl;
        cerr << "- Samples " << sample_range.first << " to " << (sample_range.second - 1) << endl;
        cerr << "- Batch size " << samples_in_batch << endl;
        if (phase_homozygous) {
            cerr << "- Phase homozygous genotypes" << endl;
        }
        if (force_phasing) {
            cerr << "- Force phasing" << endl;
        }
        if (discard_overlaps) {
            cerr << "- Discard overlaps" << endl;
        }
    }

    size_t max_path_rank = contigs.size();
    for (size_t path_rank = 1; path_rank <= max_path_rank; path_rank++) {
        string path_name = graph->get_path_name(contigs[path_rank - 1]);
        if (Paths::is_alt(path_name)) {
            continue;
        }
        string vcf_contig_name = path_to_vcf.count(path_name) ? path_to_vcf[path_name] : path_name;
        if (show_progress) {
            cerr << "Processing path " << path_name << " as VCF contig " << vcf_contig_name << endl;
        }
        string parse_file = batch_file_prefix.empty() ? "" : batch_file_prefix + '_' + vcf_contig_name;

        // Structures to parse the VCF file into.
        gbwt::VariantPaths variants(graph->get_step_count(graph->get_path_handle(path_name)));
        variants.setSampleNames(sample_names);
        variants.setContigName(path_name);
        std::vector<gbwt::PhasingInformation> phasings;

        // Add the reference to VariantPaths.
        for (handle_t handle : graph->scan_path(contigs[path_rank - 1])) {
            variants.appendToReference(gbwt::Node::encode(graph->get_id(handle), graph->get_is_reverse(handle)));
        }
        variants.indexReference();

        // Create a PhasingInformation for each batch.
        for (size_t batch_start = sample_range.first; batch_start < sample_range.second; batch_start += samples_in_batch) {
            if (!batch_file_prefix.empty()) {
                // Use a permanent file.
                phasings.emplace_back(parse_file, batch_start, std::min(samples_in_batch, sample_range.second - batch_start));
                variants.addFile(phasings.back().name(), phasings.back().offset(), phasings.back().size());
            } else {
                // Use a temporary file.
                phasings.emplace_back(batch_start, std::min(samples_in_batch, sample_range.second - batch_start));
            }
        }

        // Set the VCF region or process the entire contig.
        if (regions.count(vcf_contig_name)) {
            auto region = regions[vcf_contig_name];
            if (show_progress) {
                cerr << "- Setting region " << region.first << " to " << region.second << endl;
            }
            variant_file.setRegion(vcf_contig_name, region.first, region.second);
        } else {
            variant_file.setRegion(vcf_contig_name);
        }
        
        if (rename_variants && show_progress) {
            cerr << "- Moving variants from " << vcf_contig_name << " to " << path_name << endl;
        }

        // Parse the variants and the phasings.
        vcflib::Variant var(variant_file);
        size_t variants_processed = 0;
        std::vector<bool> was_diploid(sample_range.second, true); // Was the sample diploid at the previous site?
        while (variant_file.is_open() && variant_file.getNextVariant(var) && var.sequenceName == vcf_contig_name) {
            // Skip variants with non-DNA sequence, as they are not included in the graph.
            bool isDNA = allATGC(var.ref);
            for (vector<string>::iterator a = var.alt.begin(); a != var.alt.end(); ++a) {
                if (!allATGC(*a)) isDNA = false;
            }
            if (!isDNA) {
                continue;
            }
            
            if (rename_variants) {
                // We need to move the variant over to the contig name
                // used in the graph, in order to get the right id for
                // it in the graph.
                var.sequenceName = path_name;
            }

            // Determine the reference nodes for the current variant and create a variant site.
            // If the variant is not an insertion, there should be a path for the ref allele.
            
            std::string var_name = make_variant_id(var);
            std::string ref_path_name = "_alt_" + var_name + "_0";
            auto ref_path_iter = alt_paths.find(ref_path_name);
            gbwt::vector_type ref_path;
            size_t ref_pos = variants.invalid_position();
            if (ref_path_iter != alt_paths.end() && ref_path_iter->second.mapping_size() != 0) {
                ref_path = path_to_gbwt(ref_path_iter->second);
                ref_pos = variants.firstOccurrence(ref_path.front());
                if (ref_pos == variants.invalid_position()) {
                    cerr << "warning: [HaplotypeIndexer::parse_vcf] invalid ref path for " << var_name << " at "
                         << var.sequenceName << ":" << var.position << endl;
                    continue;
                }
            } else {
                // Try using alt paths instead.
                bool found = false;
                for (size_t alt_index = 1; alt_index < var.alleles.size(); alt_index++) {
                    std::string alt_path_name = "_alt_" + var_name + "_" + to_string(alt_index);
                    size_t candidate_pos = 0;
                    bool candidate_found = false;
                    auto alt_path_iter = alt_paths.find(alt_path_name);
                    if (alt_path_iter != alt_paths.end()) {
                        gbwt::vector_type pred_nodes = path_predecessors(*graph, alt_path_iter->second);
                        for (auto node : pred_nodes) {
                            size_t pred_pos = variants.firstOccurrence(node);
                            if (pred_pos != variants.invalid_position()) {
#ifdef debug
                                cerr << "Found predecessor node " << gbwt::Node::id(node) << " " << gbwt::Node::is_reverse(node)
                                     << " occurring at valid pos " << pred_pos << endl;
#endif
                                candidate_pos = std::max(candidate_pos, pred_pos + 1);
                                candidate_found = true;
                                found = true;
                            }
                        }
                        // For each alternate allele, find the rightmost reference node among
                        // its predecessors. If multiple alleles have candidates for the
                        // reference position, choose the leftmost one.
                        if (candidate_found) {
                            ref_pos = std::min(ref_pos, candidate_pos);
                        }
                    }
                }
                if (!found) {
                    // This variant from the VCF is just not in the graph

                    found_missing_variants++;

                    if (warn_on_missing_variants) {
                        if (found_missing_variants <= max_missing_variant_warnings) {
                            // The user might not know it. Warn them in case they mixed up their VCFs.
                            cerr << "warning: [HaplotypeIndexer::parse_vcf] alt and ref paths for " << var_name
                                 << " at " << var.sequenceName << ":" << var.position
                                 << " missing/empty! Was the variant skipped during construction?" << endl;
                            if (found_missing_variants == max_missing_variant_warnings) {
                                cerr << "warning: [HaplotypeIndexer::parse_vcf] suppressing further missing variant warnings" << endl;
                            }
                        }
                    }

                    // Skip this variant and move on to the next as if it never appeared.
                    continue;
                }
            }
            variants.addSite(ref_pos, ref_pos + ref_path.size());

            // Add alternate alleles to the site.
            for (size_t alt_index = 1; alt_index < var.alleles.size(); alt_index++) {
                std::string alt_path_name = "_alt_" + var_name + "_" + to_string(alt_index);
                auto alt_path_iter = alt_paths.find(alt_path_name);
                if (alt_path_iter != alt_paths.end()) {
                    variants.addAllele(path_to_gbwt(alt_path_iter->second));
                } else {
                    variants.addAllele(ref_path);
                }
            }

            // Store the phasings in PhasingInformation structures.
            std::vector<std::string> genotypes = parseGenotypes(var.originalLine, num_samples);
            for (size_t batch = 0; batch < phasings.size(); batch++) {
                std::vector<gbwt::Phasing> current_phasings;
                for (size_t sample = phasings[batch].offset(); sample < phasings[batch].limit(); sample++) {
                    current_phasings.emplace_back(genotypes[sample], was_diploid[sample], phase_homozygous);
                    was_diploid[sample] = current_phasings.back().diploid;
                    if(force_phasing) {
                        current_phasings.back().forcePhased([&]() {
                                return random_bit(rng);
                            });
                    }
                }
                phasings[batch].append(current_phasings);
            }
            variants_processed++;
        } // End of variants.
        if (show_progress) {
            cerr << "- Parsed " << variants_processed << " variants" << endl;
            size_t phasing_bytes = 0;
            for (size_t batch = 0; batch < phasings.size(); batch++) {
                phasing_bytes += phasings[batch].bytes();
            }
            cerr << "- Phasing information: " << gbwt::inMegabytes(phasing_bytes) << " MB" << endl;
        }

        // Save memory:
        // - Delete the alt paths if we no longer need them.
        // - Close the phasings files.
        if (path_rank == max_path_rank) {
            alt_paths.clear();
            // TODO: also delete the graph if we don't need it anymore.
        }
        for (size_t batch = 0; batch < phasings.size(); batch++) {
            phasings[batch].close();
        }

        // Save the VCF parse
        if (!batch_file_prefix.empty()) {
            if (!sdsl::store_to_file(variants, parse_file)) {
                cerr << "error: [HaplotypeIndexer::parse_vcf] cannot write parse file " << parse_file << endl;
                return 1;
            }
        }
        
        for (size_t batch = 0; batch < phasings.size(); batch++) {
            // Send all the batches to our callback.
            handle_contig_haplotype_batch(path_rank - 1, variants, phasings[batch]);
        }
        
        // End of haplotype generation for the current contig.
    
        // Record the number of variants we saw on this contig
        total_variants_processed += variants_processed;
    
    } // End of contigs.
        
    if (warn_on_missing_variants && found_missing_variants > 0) {
        cerr << "warning: [HaplotypeIndexer::parse_vcf] Found " << found_missing_variants << "/" << total_variants_processed
             << " variants in phasing VCF but not in graph! Do your graph and VCF match?" << endl;
    }
    
    return haplotype_count;
}

tuple<vector<string>, size_t, vector<string>> HaplotypeIndexer::generate_threads(const PathHandleGraph* graph, map<string, Path>& alt_paths,
    bool index_paths, const string& vcf_filename, const vector<string>& gam_filenames,
    const function<void(size_t)>& bit_width_ready, const function<void(const gbwt::vector_type&, const gbwt::size_type (&)[4])>& each_thread) {
    
    // GBWT metadata.
    std::vector<std::string> sample_names, contig_names;
    size_t haplotype_count = 0;
    size_t true_sample_offset = 0; // Id of the first VCF sample.

    // Determine node id width.
    size_t id_width;
    if (gam_filenames.empty()) {
        nid_t max_id = graph->max_node_id();
        if (show_progress) {
            cerr << "Maximum node id in graph: " << max_id << endl;
        }
        id_width = gbwt::bit_length(gbwt::Node::encode(max_id, true));
    } else { // indexing a GAM
        if (show_progress) {
            cerr << "Finding maximum node id in GAM..." << endl;
        }
        vg::id_t max_id = 0;
        size_t alignments_in_gam = 0;
        function<void(Alignment&)> lambda = [&](Alignment& aln) {
            gbwt::vector_type buffer;
            for (auto& m : aln.path().mapping()) {
<<<<<<< HEAD
                max_id = max((vg::id_t) m.position().node_id(), max_id);
=======
                max_id = max((nid_t) m.position().node_id(), max_id);
>>>>>>> ac91f00c
            }
            alignments_in_gam++;
        };
        for (auto& file_name : gam_filenames) {
            get_input_file(file_name, [&](istream& in) {
                vg::io::for_each(in, lambda);
            });
        }
        id_width = gbwt::bit_length(gbwt::Node::encode(max_id, true));
        sample_names.reserve(alignments_in_gam); // We store alignment names as sample names.
    }
    
    if (show_progress) {
        cerr << "Node id width: " << id_width << endl;
    }
    
    // Announce it to the caller. They will need it to prepare a GBWT.
    // TODO: Why not always just use the max ID in the graph???
    bit_width_ready(id_width);

    // Store contig names.
    if (index_paths || !vcf_filename.empty()) {
        graph->for_each_path_handle([&](path_handle_t path_handle) {
                string path_name = graph->get_path_name(path_handle);
                if (!Paths::is_alt(path_name)) {
                    contig_names.push_back(path_name);
                }
            });
    }
    // Convert paths to threads
    if (index_paths) {
        if (show_progress) {
            cerr << "Converting paths to threads..." << endl;
        }
        size_t path_rank = 0;
        graph->for_each_path_handle([&](path_handle_t path_handle) {
                ++path_rank;
                if (graph->is_empty(path_handle) || Paths::is_alt(graph->get_path_name(path_handle))) {
                    return;
                }
                gbwt::vector_type buffer;
                buffer.reserve(graph->get_step_count(path_handle));
                for (handle_t handle : graph->scan_path(path_handle)) {
                    buffer.push_back(gbwt::Node::encode(graph->get_id(handle), graph->get_is_reverse(handle)));
                }
                each_thread(buffer, {true_sample_offset, path_rank - 1, 0, 0});
            });

        // GBWT metadata: We assume that the XG index contains the reference paths.
        sample_names.emplace_back("ref");
        haplotype_count++;
        true_sample_offset++;
    }

    // Index GAM, using alignment names as sample names.
    if (!gam_filenames.empty()) {
        if (show_progress) {
            cerr << "Converting GAM to threads..." << endl;
        }
        function<void(Alignment&)> lambda = [&](Alignment& aln) {
            gbwt::vector_type buffer;
            for (auto& m : aln.path().mapping()) {
                buffer.push_back(mapping_to_gbwt(m));
            }
            each_thread(buffer, {sample_names.size(), 0, 0, 0});
            sample_names.emplace_back(aln.name());
            haplotype_count++;
            true_sample_offset++;
        };
        for (auto& file_name : gam_filenames) {
            get_input_file(file_name, [&](istream& in) {
                vg::io::for_each(in, lambda);
            });
        }
    }

    // Generate haplotypes from VCF input
    if (!vcf_filename.empty()) {

        size_t total_variants_processed = 0;
        vcflib::VariantCallFile variant_file;
        variant_file.parseSamples = false; // vcflib parsing is very slow if there are many samples.
        // TODO: vcflib needs a non-const string to open a file
        string mutable_filename = vcf_filename;
        variant_file.open(mutable_filename);
        if (!variant_file.is_open()) {
            cerr << "error: [HaplotypeIndexer::generate_threads] could not open " << vcf_filename << endl;
            throw runtime_error("Could not open " + vcf_filename);
        } else if (show_progress) {
            cerr << "Opened variant file " << vcf_filename << endl;
        }
        
        // Process each VCF contig corresponding to an XG path.
        vector<path_handle_t> path_handles;
        // 1st pass: scan for all non-alt paths (they are handled separately)
        graph->for_each_path_handle([&](path_handle_t path_handle) {
                if (!alt_paths.count(graph->get_path_name(path_handle))) {
                    path_handles.push_back(path_handle);
                }
            });
        size_t max_path_rank = path_handles.size();

        // Track all the skipped samples
        unordered_set<gbwt::size_type> skipped_sample_numbers;

        size_t parsed_hapolotypes = this->parse_vcf(graph, alt_paths, path_handles, variant_file, sample_names,
            [&](size_t contig, const gbwt::VariantPaths& variants, gbwt::PhasingInformation& phasings_batch) {
            
            // For each (modifiable) batch of phasing info for a contig (in serial)
                
            // We need to generte haplotypes from the parsed VCF.
            gbwt::generateHaplotypes(variants, phasings_batch, [&](gbwt::size_type sample) -> bool {
                // Decide if we should process this sample or not.
                if (excluded_samples.find(variant_file.sampleNames[sample]) == excluded_samples.end()) {
                    return true;
                } else {
                    // This sample is to be excluded. Remember that we
                    // saw it, so we can properly count haplotypes
                    // actually done.
                    skipped_sample_numbers.insert(sample);
                    return false;
                }
            }, [&](const gbwt::Haplotype& haplotype) {
                // Store each haplotype in the GBWT
                each_thread(haplotype.path, {haplotype.sample + true_sample_offset - sample_range.first,
                                             contig,
                                             haplotype.phase,
                                             haplotype.count});
            }, [&](gbwt::size_type, gbwt::size_type) -> bool {
                // For each overlap, discard it if our global flag is set.
                return discard_overlaps;
            });
            
            if (show_progress) {
                cerr << "- Processed samples " << phasings_batch.offset() << " to " << (phasings_batch.offset() + phasings_batch.size() - 1) << endl;
            }
        });

        // Assume all the skipped samples were diploid and back them out of the number of haplotypes.
        parsed_hapolotypes -= skipped_sample_numbers.size() * 2;

        // And add into thew total haplotype count, together with other sources
        haplotype_count += parsed_hapolotypes;
            
    } // End of haplotypes.
        
    // Clear out alt_paths since it is no longer needed.
    alt_paths.clear();
    
    // Return the info needed for GBWT metadata
    return make_tuple(sample_names, haplotype_count, contig_names);
}

unique_ptr<gbwt::DynamicGBWT> HaplotypeIndexer::build_gbwt(const PathHandleGraph* graph, map<string, Path>& alt_paths,
    bool index_paths, const string& vcf_filename, const vector<string>& gam_filenames) {
    
    // GBWT metadata.
    std::vector<std::string> sample_names, contig_names;
    size_t haplotype_count = 0;
    
    // GBWT builder object
    unique_ptr<gbwt::GBWTBuilder> gbwt_builder;
    
    std::tie(sample_names, haplotype_count, contig_names) = this->generate_threads(graph, alt_paths,
        index_paths, vcf_filename, gam_filenames, [&](size_t id_width) {
        
        // Start the GBWT construction.
        if (show_progress) {
            cerr << "GBWT parameters: buffer size " << gbwt_buffer_size << ", id interval " << id_interval << endl;
        }
        gbwt::Verbosity::set(gbwt::Verbosity::SILENT);  // Make the construction thread silent.
        gbwt_builder.reset(new gbwt::GBWTBuilder(id_width, gbwt_buffer_size * gbwt::MILLION, id_interval));
        gbwt_builder->index.addMetadata();
        
    }, [&](const gbwt::vector_type& thread, const gbwt::size_type (&thread_name)[4]) {
        // We got a thread!
        // Save the thread itself
        gbwt_builder->insert(thread, true); // Insert in both orientations.
        // Save thread metadata
        gbwt_builder->index.metadata.addPath({
            static_cast<gbwt::PathName::path_name_type>(thread_name[0]),
            static_cast<gbwt::PathName::path_name_type>(thread_name[1]),
            static_cast<gbwt::PathName::path_name_type>(thread_name[2]),
            static_cast<gbwt::PathName::path_name_type>(thread_name[3])
        });
    });
    
    // Finish up writing
    gbwt_builder->finish();
    gbwt_builder->index.metadata.setSamples(sample_names);
    gbwt_builder->index.metadata.setHaplotypes(haplotype_count);
    gbwt_builder->index.metadata.setContigs(contig_names);
    if (show_progress) {
        cerr << "GBWT metadata: "; gbwt::operator<<(cerr, gbwt_builder->index.metadata); cerr << endl;
    }
        
    // Extract the built index
    unique_ptr<gbwt::DynamicGBWT> built(new gbwt::DynamicGBWT());
    gbwt_builder->swapIndex(*built);
    
    // Clear the builder
    gbwt_builder.reset();
    
    // Return the finished index
    return built;
}

}<|MERGE_RESOLUTION|>--- conflicted
+++ resolved
@@ -308,16 +308,12 @@
         if (show_progress) {
             cerr << "Finding maximum node id in GAM..." << endl;
         }
-        vg::id_t max_id = 0;
+        nid_t max_id = 0;
         size_t alignments_in_gam = 0;
         function<void(Alignment&)> lambda = [&](Alignment& aln) {
             gbwt::vector_type buffer;
             for (auto& m : aln.path().mapping()) {
-<<<<<<< HEAD
-                max_id = max((vg::id_t) m.position().node_id(), max_id);
-=======
                 max_id = max((nid_t) m.position().node_id(), max_id);
->>>>>>> ac91f00c
             }
             alignments_in_gam++;
         };
