--- conflicted
+++ resolved
@@ -11,7 +11,6 @@
 #include "path.hpp"
 #include "banded_global_aligner.hpp"
 
-<<<<<<< HEAD
 static const int8_t default_match = 1;
 static const int8_t default_mismatch = 4;
 static const int8_t default_gap_open = 6;
@@ -20,8 +19,6 @@
 static const uint8_t default_max_qual_score = 255;
 static const double default_gc_content = 0.5;
 
-=======
->>>>>>> c77e33c2
 namespace vg {
 
     static const int8_t default_match = 1;
