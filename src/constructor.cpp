/**
 * \file
 * constructor.cpp: contains implementations for vg construction functions.
 */
 
#include "vg.hpp"
#include "constructor.hpp"

#include <cstdlib>
#include <set>
#include <tuple>
#include <list>
#include <algorithm>
#include <memory>

//#define debug

namespace vg {

    using namespace std;

    void Constructor::trim_to_variable(vector<list<vcflib::VariantAllele>>& parsed_alleles) {

#ifdef debug
        cerr << "Before trimming to variable region:" << endl;
        for (auto& allele : parsed_alleles) {
            cerr << "Allele:" << endl;

            for (auto& edit : allele) {
                cerr << "\tHave " << edit.ref << " -> " << edit.alt << " @ " << edit.position << endl; 
            }
        }
#endif

        // Return the length of perfect match common to all alleles at the left or
        // the right (based on the front parameter). Only looks at the first or last
        // edit in each allele
        auto get_match_count = [&](bool front) -> size_t { 
            // Start with the max possible value
            size_t match_count = numeric_limits<size_t>::max();
            for (auto& allele : parsed_alleles) {
                // Go throught the alleles
                if (allele.empty()) {
                    // No shared ref match possible with an empty allele
                    return 0;
                }
                // Find the edit on the appropriate edge of this alt
                auto& edit = front ? allele.front() : allele.back();
                if (edit.ref != edit.alt) {
                    // This alt has a non-match edit on its edge
                    return 0;
                }

                // Otherwise we have a leading or trailing match so mix in its length
                match_count = min(match_count, edit.ref.size());
            }
            if (match_count == numeric_limits<size_t>::max()) {
                // If nobody exists we have 0 shared matches.
                return 0;
            }
            return match_count;
        };

        for(size_t front_match_count = get_match_count(true); front_match_count > 0; front_match_count = get_match_count(true)) {
            // While we have shared matches at the front
            
#ifdef debug
            cerr << "Edits at the front share " << front_match_count << " match bases and need to be trimmed down" << endl;
#endif
            
            for (auto& allele : parsed_alleles) {
                // Trim each allele
                if (allele.front().ref.size() > front_match_count) {
                    // This perfect match needs to be made shorter
                    auto new_match_string = allele.front().ref.substr(front_match_count);
#ifdef debug
                    cerr << "Trim " << allele.front().ref << " to " << new_match_string
                        << " @ " << allele.front().position << endl;
#endif
                    allele.front().ref = new_match_string;
                    allele.front().alt = new_match_string;
                    
                    // Since we're trimming off the front we need to bump the position up.
                    allele.front().position += front_match_count;
                } else {
                    // This perfect match can be completely eliminated
#ifdef debug
                    cerr << "Drop " << allele.front().ref << " -> " << allele.front().alt
                        << " @ " << allele.front().position << endl;
#endif
                    allele.pop_front();
                }
            }
        }

        for(size_t back_match_count = get_match_count(false); back_match_count > 0; back_match_count = get_match_count(false)) {
            // While we have shared matches at the back
            
#ifdef debug
            cerr << "Edits at the back share " << back_match_count << " match bases and need to be trimmed down" << endl;
#endif
            
            for (auto& allele : parsed_alleles) {
                // Trim each allele
                if (allele.back().ref.size() > back_match_count) {
                    // This perfect match needs to be made shorter
                    auto new_match_string = allele.back().ref.substr(back_match_count);
#ifdef debug
                    cerr << "Trim " << allele.back().ref << " to " << new_match_string
                        << " @ " << allele.back().position << endl;
#endif
                    allele.back().ref = new_match_string;
                    allele.back().alt = new_match_string;
                } else {
                    // This perfect match can be completely eliminated
                    allele.pop_back();

#ifdef debug
                    cerr << "Drop " << allele.back().ref << " -> " << allele.back().alt
                        << " @ " << allele.back().position << endl; 
#endif

                }
            }
        }

#ifdef debug
        cerr << "After trimming to variable region:" << endl;
        for (auto& allele : parsed_alleles) {
            cerr << "Allele: " << endl;
            for (auto& edit : allele) {
                cerr << "\tKept " << edit.ref << " -> " << edit.alt << " @ " << edit.position << endl; 
            }
        }
#endif

    }

    void Constructor::condense_edits(list<vcflib::VariantAllele>& parsed_allele) {
        for(auto i = parsed_allele.begin(); i != parsed_allele.end(); ++i) {
            // Scan through the edits in the alt
            if (i->ref == i->alt) {
                // We can merge into this edit
                auto next = i;
                ++next;

                // We'll use a string stream to generate the combined string
                stringstream combined;
                combined << i->ref;

                while (next != parsed_allele.end() && next->ref == next->alt) {
                    // Glom up all the subsequent matches and remove their nodes.
                    combined << next->ref;
                    next = parsed_allele.erase(next);
                }

                // Put the finished string into the node that led the run
                i->ref = combined.str();
                i->alt = combined.str();
            }
        }
    }

    pair<int64_t, int64_t> Constructor::get_symbolic_bounds(vcflib::Variant var) {
        // TODO: We assume that the variant actually has at least one symbolic alt allele like <INS>.
        // If that is the case, the base at POS must be an anchoring, unmodified base.
        // But you can also have SV tags on something like a CCATG->G right-anchored deletion as long as
        // none of the alleles are symbolic.
        // We really should be calling this on variants that *were* symbolic before canonicalization.
    
        // Move the start 1 base right to account for the required anchor base.
        // This may make us start after the end.
        int64_t start = (int64_t) var.zeroBasedPosition() + 1;
        int64_t end = var.getMaxReferencePos();
        
        return std::make_pair(start, end);
    }


    pair<int64_t, int64_t> Constructor::get_bounds(const vector<list<vcflib::VariantAllele>>& trimmed_variant) {

        // We track the variable site bounds through all the alts
        int64_t variable_start = numeric_limits<int64_t>::max();
        int64_t variable_stop = -1;

        for (auto& trimmed_parts : trimmed_variant) {
            // For every variable core of an alt (which may be empty)
            if (!trimmed_parts.empty()) {
                // We have at least one valid non-match edit on this alt. Expand the range.
                variable_start = min(variable_start, (int64_t) trimmed_parts.front().position - 1);
                variable_stop = max(variable_stop, (int64_t) (trimmed_parts.back().position - 1 + trimmed_parts.back().ref.size() - 1));
            }
        }

        #ifdef debug
        cerr << "Edits for variant run " << variable_start << " through " << variable_stop
            << " ref length " << (variable_stop - variable_start + 1) << endl;
        #endif

        return make_pair(variable_start, variable_stop);
    }

    ConstructedChunk Constructor::construct_chunk(string reference_sequence, string reference_path_name,
        vector<vcflib::Variant> variants, size_t chunk_offset) const {
            
        #ifdef debug
        cerr << "constructing chunk " << reference_path_name << ":" << chunk_offset << " length " << reference_sequence.size() << endl;
        #endif
        
        // Make sure the input sequence is upper-case
        string uppercase_sequence = toUppercase(reference_sequence);
        
        if (uppercase_sequence != reference_sequence && warn_on_lowercase) {
            #pragma omp critical (cerr)
            {
                // Note that the pragma also protects this mutable map that we update
                if (!warned_sequences.count(reference_path_name)) {
                    // We haven't warned about this sequence yet
                    cerr << "warning:[vg::Constructor] Lowercase characters found in "
                        << reference_path_name << "; coercing to uppercase." << endl;
                    warned_sequences.insert(reference_path_name);
                }    
            }
        }
        swap(reference_sequence, uppercase_sequence);

        // Construct a chunk for this sequence with these variants.
        ConstructedChunk to_return;

        // We need as path to add reference mappings to
        Path* ref_path = to_return.graph.add_path();
        ref_path->set_name(reference_path_name);

        // We use this to keep track of what the next unused base, if any, in the
        // reference is.
        size_t reference_cursor = 0;

        // We use this to number nodes. All chunks number nodes starting from 1.
        id_t next_id = 1;

        // We remember nodes ending at these reference positions that haven't yet
        // all been wired up yet. These are on-the-end and not past-the-end
        // positions, so they are start + length - 1.
        map<size_t, set<id_t>> nodes_ending_at;
        // And nodes starting at these reference positions that haven't yet all been
        // wired up. 
        map<size_t, set<id_t>> nodes_starting_at;
        
        // We also keep separate maps for reference nodes only, for tracing
        // back through inversions. Since when we trace through an inversion we
        // need to visit every node in a run, we don't just care about the
        // bounding IDs. So we store entire copies of the runs. But since the
        // inversions always go backward, we only need them by their end.
        map<size_t, vector<Node*>> ref_runs_by_end;
        
        // We don't want to wire inserts to each other, so we have a set of all
        // insert endpoints.
        set<id_t> inserts;

        // We need to wire up our inversions super specially. These hold the
        // end positions for each inversion anchored at the key, for
        // inversions_starting, or visa-versa, for inversions_ending. In other
        // words, the start position is exclusive and the end position is
        // inclusive.
        map<size_t, set<size_t>> inversions_starting;
        map<size_t, set<size_t>> inversions_ending;
        
        // Here we remember deletions that end at paritcular positions in the
        // reference, which are the positions of the last deleted bases. We map from
        // last deleted base to last non-deleted base before the deletion, so we can
        // go look up nodes ending there. Note that these can map to -1.
        map<size_t, set<int64_t>> deletions_ending_at;

        // We also need to track all points at which deletions start, so we can
        // search for the next one when deciding where to break the reference.
        set<int64_t> deletion_starts;

        // We use this to get the next variant
        auto next_variant = variants.begin();

        // We're going to clump overlapping variants together.
        vector<vcflib::Variant*> clump;
        // And we need to rember the highest past-the-end base of anything in the
        // clump, to catch all the overlaps.
        size_t clump_end = 0;

        // We use this to remember path ranks. It will initialize to 0 for new
        // paths.
        map<Path*, size_t> max_rank;

        // We have a utility function to tack a full length perfect match onto a
        // path. We need the node so we can get its length.
        // Automatically fills in rank, starting from 1.
        auto add_match = [&](Path* path, Node* node, bool is_reverse = false) {
            #ifdef debug
            cerr << "Add node " << node->id() << " orientation " << is_reverse
                << " length " << node->sequence().size() << " to path " << path->name() << endl;
            #endif
        
            // Make a mapping for it
            auto* mapping = path->add_mapping();
            mapping->mutable_position()->set_node_id(node->id());
            mapping->mutable_position()->set_is_reverse(is_reverse);

            // Set the rank to the next available rank in the path.
            mapping->set_rank(++max_rank[path]);

            // Make it a perfect match explicitly
            auto* match_edit = mapping->add_edit();
            match_edit->set_from_length(node->sequence().size());
            match_edit->set_to_length(node->sequence().size());
        };

        // Given a string, turn it into nodes of the max node size or smaller, and
        // add them to the graph. Return pointers to the resulting nodes in the
        // graph, in order.
        auto create_nodes = [&](const string& sequence) -> vector<Node*> {

            // How big should each node try to be?
            size_t piece_size;

            if(greedy_pieces) {
                // Make pieces as big as possible.
                piece_size = max_node_size;
            } else {

                // Let's try to divide into evenly-sized pieces
                size_t piece_count = sequence.size() / max_node_size;
                if(piece_count > 1) {
                    piece_size = min(max_node_size, max(sequence.size() / piece_count, (size_t) 1));
                } else {
                    piece_size = max_node_size;
                }

                // Remember we may have a partial piece at the end.
            }

            // We'll fill this in with created nodes
            vector<Node*> created;

            // We keep a cursor to the next non-made-into-a-node base
            size_t cursor = 0;

            while (cursor < sequence.size()) {
                // There's still sequence to do, so bite off a piece
                size_t next_node_size = std::min(piece_size, sequence.size() - cursor);
                string node_sequence = sequence.substr(cursor, next_node_size);

                // Make a node
                auto* node = to_return.graph.add_node();
                node->set_id(next_id++);
                node->set_sequence(node_sequence);

                if (!created.empty()) {
                    // We need to link to the previous node in this run of sequence
                    auto* edge = to_return.graph.add_edge();
                    edge->set_from(created.back()->id());
                    edge->set_to(node->id());
                }

                // Tack the new node on the end of the list
                created.push_back(node);

                // Advance the cursor since we made this node
                cursor += next_node_size;
            }

            return created;
        };

        // We have a function to emit reference nodes from wherever the current
        // cursor position is up to the given position, advancing the cursor. The
        // target position must be <= the length of the reference. This function
        // adds the nodes to the starting and ending position indexes.
        auto add_reference_nodes_until = [&](size_t target_position) {

            #ifdef debug
            cerr << "Create reference from cursor at " << reference_cursor << " out up to before "
                << target_position << "/" << reference_sequence.size() << endl;
            #endif

            // Don't get out of the chunk
            assert(target_position <= reference_sequence.size());
            assert(reference_cursor <= reference_sequence.size());
            
            if (target_position < reference_cursor) {
                // TODO: should this ever happen? Should we be asked to go backward?
                #ifdef debug
                cerr << "Nothing to do! Already sufficient reference!" << endl;
                #endif
                return;
            }

            // Make new nodes for all the sequence we want to add
            auto new_nodes = create_nodes(reference_sequence.substr(reference_cursor, target_position - reference_cursor));

            // Remember the total node length we have scanned through
            size_t seen_bases = 0;

            if (!new_nodes.empty()) {
                // Add the start node to the starting at map.
                // Interior nodes break at locations that are arbitrary, and we know
                // nothign wants to attach to them there. Plus they're already linked to
                // each other and we shouldn't link them again.
                // Remember where it starts and ends along the reference path
                nodes_starting_at[reference_cursor].insert(new_nodes.front()->id());

                for (Node* node : new_nodes) {
                    // Add matches on the reference path for all the new nodes
                    add_match(ref_path, node);

                    // Remember how long that node was so we place the next one right.
                    seen_bases += node->sequence().size();
                }

                // Add the end node to the ending at map.
                nodes_ending_at[reference_cursor + seen_bases - 1].insert(new_nodes.back()->id());
                
                // Save the whole run for inversion tracing
                ref_runs_by_end[reference_cursor + seen_bases - 1] = std::move(new_nodes);

            }

            // Advance the cursor
            reference_cursor = target_position;
            
            #ifdef debug
            cerr << "Advanced reference cursor for next unmade base to " << reference_cursor << "/" << reference_sequence.size() << endl;
            #endif
            
            assert(reference_cursor <= reference_sequence.size());
            
        };

        while (next_variant != variants.end() || !clump.empty()) {
            // While there are more variants, or while we have the last clump to do...

            // Group variants into clumps of overlapping variants.
            if (clump.empty() || 
                (next_variant != variants.end() && clump_end > next_variant->zeroBasedPosition() - chunk_offset)) {

                // Either there are no variants in the clump, or this variant
                // overlaps the clump. It belongs in the clump
                clump.push_back(&(*next_variant));
                // It may make the clump longer and necessitate adding more variants.
                // TODO: make sure long SVs don't fall outside chunk
                clump_end = max(clump_end, next_variant->zeroBasedPosition() + next_variant->ref.size() - chunk_offset);

                // Try the variant after that
                next_variant++;
            } else {
                // The next variant doesn't belong in this clump.
                // Handle the clump.
                
                #ifdef debug
                cerr << "Handling clump of " << clump.size() << " variants up to " << (clump_end + chunk_offset) << endl;
                #endif

                // Parse all the variants into VariantAllele edits

                // This holds a map from Variant pointer to a vector of lists
                // of VariantAllele edits, one list per non-ref allele of the
                // variant.
                map<vcflib::Variant*, vector<list<vcflib::VariantAllele>>> parsed_clump;

                // This determines the order we will process variants in. We use it
                // to sort variants in a clump by hash for the purposes of assigning
                // IDs.
                map<string, vcflib::Variant*> variants_by_name;

                // This holds the min and max values for the starts and ends of
                // edits in each variant that are actual change-making edits. These
                // are in chunk coordinates. They are only populated if a variant
                // has a variable region. They can enclose a 0-length variable
                // region by having the end before the beginning.
                map<vcflib::Variant*, pair<int64_t, int64_t>> variable_bounds;

                // This holds the min and max values for starts and ends of edits
                // not removed from the clump. These are in chunk coordinates.
                int64_t first_edit_start = numeric_limits<int64_t>::max();
                int64_t last_edit_end = -1;

                // We'll fill this with any duplicate variants that should be
                // ignored, out of the clump. This is better than erasing out of a
                // vector.
                set<vcflib::Variant*> duplicates;
                
                for (size_t var_num = 0; var_num < clump.size(); var_num++) {
                    // For each variant in the clump
                    vcflib::Variant* variant = clump[var_num];
#ifdef debug
                    cerr << "Handling clump variant " << var_num << "/" << clump.size() << " @ " << variant->zeroBasedPosition() << endl;
#endif
                
                    // No variants should still be symbolic at this point.
                    // Either we canonicalized them into base-level sequence, or we rejected them whn making the clump.
                    assert(!variant->isSymbolicSV());
                    // If variants have SVTYPE set, though, we will still use that info instead of the base-level sequence.

                    // Since we make the fasta reference uppercase, we do the VCF too (otherwise vcflib get mad)
                    bool reindex = false;
                    for (auto& alt : variant->alt) {
                        string upper_case_alt = toUppercase(alt);
                        if (alt != upper_case_alt) {
                            if (!warned_alt && warn_on_lowercase) {
                                #pragma omp critical (cerr)
                                {
                                    cerr << "warning:[vg::Constructor] Lowercase characters found in "
                                         << "variant, coercing to uppercase:\n" << *variant << endl;
                                    warned_alt = true;
                                }
                            }
                            swap(alt, upper_case_alt);
                            reindex = true;
                        }
                    }
                    for (auto& allele : variant->alleles) {
                        allele = toUppercase(allele);
                    }
                    string upper_case_var_ref = toUppercase(variant->ref);
                    if (upper_case_var_ref != variant->ref) {
                        swap(variant->ref, upper_case_var_ref);
                        reindex = true;
                    }
                    if (reindex) {
                        variant->updateAlleleIndexes();
                    }

                    // Check the variant's reference sequence to catch bad VCF/FASTA pairings
                    auto expected_ref = reference_sequence.substr(variant->zeroBasedPosition() - chunk_offset, variant->ref.size());
                    if(variant->ref != expected_ref) {
                    // TODO: report error to caller somehow
                    #pragma omp critical (cerr)
                        cerr << "error:[vg::Constructor] Variant/reference sequence mismatch: " << variant->ref
                            << " vs pos: " << variant->position << ": " << expected_ref << "; do your VCF and FASTA coordinates match?"<< endl
                            << "Variant: " << *variant << endl;
                            cerr << "zero ind: " << variant->zeroBasedPosition() << " 1-indexed: " << variant->position << endl;
                        exit(1);
                    }

                    // Name the variant and place it in the order that we'll
                    // actually construct nodes in (see utility.hpp)
                    string variant_name = make_variant_id(*variant);
                    if (variants_by_name.count(variant_name)) {
                        // Some VCFs may include multiple variants at the same
                        // position with the same ref and alt. We will only take the
                        // first one.
                        #pragma omp critical (cerr)
                        cerr << "warning:[vg::Constructor] Skipping duplicate variant with hash " << variant_name
                            << " at " << variant->sequenceName << ":" << variant->position << endl;
                        duplicates.insert(variant);
                        continue;
                    }

                    variants_by_name[variant_name] = variant;

                    // We need to parse the variant into alts, each of which is a
                    // series of VariantAllele edits. This holds the full alt allele
                    // string and the edits needed to make it. The VariantAlleles
                    // completely cover the alt, and some of them may be perfect
                    // matches to stretches of reference sequence. Note that the
                    // reference allele of the variant won't appear here.

                    map<string, vector<vcflib::VariantAllele>> alternates;
                    if (flat) {
                        alternates = variant->flatAlternates();
                        // if we can, remove the 1bp "standard" base that's added at the beginning of indels
                        if (this->trim_indels){
                            for (auto& v : alternates) {
                                for (auto& a : v.second) {
                                    if (a.ref[0] == a.alt[0]) {
                                        a.ref = a.ref.substr(1);
                                        a.alt = a.alt.substr(1);
                                        ++a.position;
                                    }
                                }
                            }
                        }
                        
                    } else {
                        alternates = variant->parsedAlternates();
                    }
                    
                    // Get the variable bounds in VCF space for all the trimmed alts of this variant
                    // Note: we still want bounds for SVs, we just have to get them differently
                    std::pair<int64_t, int64_t> bounds;
                    
                    if (!variant->canonical){
                        // The variant did not have to be canonicalized.
                        // We will process the variant as a normal variant, based on its ref and alt sequences.
                        
                        for (auto &kv : alternates) {
                            // For each alt in the variant

                            if (kv.first == variant->ref)
                            {
                                // Skip the ref, because we can't make any ref nodes
                                // until all the edits for the clump are known.
                                continue;
                            }


                            // With 0 being the first non-ref allele, which alt are we?
                            // Copy the string out of the map
                            string alt_string = kv.first;
                            // Then look it up
                            size_t alt_index = variant->getAltAlleleIndex(alt_string);

                            if (alt_index >= parsed_clump[variant].size()) {
                                // Make sure we have enough room to store the VariantAlleles for this alt.
                                parsed_clump[variant].resize(alt_index + 1);
                            }

                            // Find the list of edits for this alt
                            auto &alt_parts = parsed_clump[variant][alt_index];

                            #ifdef debug
                            cerr << "Non-ref allele " << alt_index << endl;
                            #endif

                            // Copy all the VariantAlleles into the list
                            alt_parts.assign(kv.second.begin(), kv.second.end());

                            // Condense adjacent perfect match edits, so we only break
                            // matching nodes when necessary.
                            condense_edits(alt_parts);
                        }
                        // Trim the alts down to the variant's (possibly empty) variable
                        // region
                        trim_to_variable(parsed_clump[variant]);
                        
                        // The bounds are determined from that
                        bounds = get_bounds(parsed_clump[variant]);
                    } else {
                        // We are going to make the edit specified by the SV
                        // tags, instead of whatever edits are implied by
                        // aligning the ref and alt sequences.
                        #ifdef debug
                        cerr << "Use SV tags to define edit for: " << *variant << endl;
                        #endif
                        // For now, only permit one allele for SVs
                        // in the future, we'll build out VCF lib to fix this.
                        // TODO build out vcflib to fix this.
                        // TODO: Warn if we are lopping anything off!
                        
                        // We need to make sure parsed_clump[variant] has an entry for each allele.
                        // But the contents won't matter since this is an SV.
                        parsed_clump[variant].resize(variant->alt.size());
                        
                        // The bounds are determined symbolically
                        bounds = get_symbolic_bounds(*variant);
                    }
                
                    if (bounds.first != numeric_limits<int64_t>::max() || bounds.second != -1) {
                        // There's a (possibly 0-length) variable region
                        bounds.first -= chunk_offset;
                        bounds.second -= chunk_offset;
                        // Save the bounds for making reference node path visits
                        // inside the ref allele of the variable region.
                        variable_bounds[variant] = bounds;

                        #ifdef debug
                        if (bounds.first < first_edit_start) {
                            cerr << "Expanded first_edit_start to " << bounds.first << " with " << *variant << endl;
                        }
                        if (bounds.second > last_edit_end) {
                            cerr << "Expanded last_edit_end to " << bounds.second << " with " << *variant << endl;
                        }
                        #endif

                        // Expand bounds for the variable region of the chunk as a whole
                        first_edit_start = min(first_edit_start, bounds.first);
                        last_edit_end = max(last_edit_end, bounds.second);
                    }
                }

                // We have to have some non-ref material in the clump, even if it
                // occupies 0 reference space.
                assert(last_edit_end != -1);
                assert(first_edit_start != numeric_limits<int64_t>::max());

                #ifdef debug
                cerr << "edits run between " << first_edit_start << " and " << last_edit_end << endl;
                #endif

                // Create ref nodes from the end of the last clump (where the cursor
                // is) to the start of this clump's interior non-ref content.
                add_reference_nodes_until(first_edit_start);

                // This keeps track of edits that already have nodes, consisting of
                // a ref position, a ref sequence, and an alt sequence. It maps to a
                // vector of pointers to the nodes created, which are owned by the
                // graph. The vector is to handle the case where an edit is too long
                // to be all one node, according to our max node length, and is
                // always nonempty.
                map<tuple<long, string, string>, vector<Node*>> created_nodes;

                // This holds on to variant ref paths, which we can't actually fill
                // in until all the variants in the clump have had their non-ref
                // paths done.
                map<vcflib::Variant*, Path*> variant_ref_paths;
                
                // This holds alt Path pointers and the inversions (start, end)
                // that they need to trace through in their inverted
                // orientations. They can't be traced until the corresponding
                // reference nodes have been made. This can be resolved at the
                // clump level.
                vector<tuple<Path*, size_t, size_t>> inversion_trace_queue;

                for (auto& kv : variants_by_name) {
                    // For each variant in the clump, sorted by name
                    auto& variant_name = kv.first;
                    auto* variant = kv.second;
                    
                    #ifdef debug
                    cerr << "Process variant " << variant_name << " @ " << variant->zeroBasedPosition()
                        << " with " << parsed_clump[variant].size() << " alts" << endl;
                    #endif

                    if (alt_paths) {
                        // Declare its ref path straight away.
                        // We fill in the ref paths after we make all the nodes for the edits.
                        variant_ref_paths[variant] = to_return.graph.add_path();
                        variant_ref_paths[variant]->set_name("_alt_" + variant_name + "_0");
                    }

                    for (size_t alt_index = 0; alt_index < parsed_clump[variant].size(); alt_index++) {                
                        // For each non-ref alt in the parsed variant

                        // Name the alt after the number that this allele has.
                        // We have to bump the allele index because the first alt is 0.
                        string alt_name = "_alt_" + variant_name + "_" + to_string(alt_index + 1);

                        // There should be a path named after it.
                        Path* alt_path = nullptr;
                        if (alt_paths) {
                            alt_path = to_return.graph.add_path();
                            alt_path->set_name(alt_name);
                        }

                        // SV HAX
                        if (this->do_svs && variant->hasSVTags() && variant->canonical) {
                            // This is an SV
                            
                            #ifdef debug
                            cerr << "Process alt " << (alt_index + 1) << " of variant " << variant_name << " as an SV" << endl;
                            #endif
                            
                            string sv_type = variant->info.at("SVTYPE").at(0);

                            if (sv_type == "INS") {
                            
                                // For an insertion, the created node will
                                // start at the next base after the base used
                                // to position the variant, just like we would
                                // do for a non-SV insertion with the same POS
                                // anchored on that base.
                                auto e_start = variant->zeroBasedPosition() - chunk_offset + 1;
                                
                                // The insertion will "end" at the position
                                // *before* that, so the things it is getting
                                // inserted before can link up with it. TODO:
                                // Respect the END tag if it says something
                                // different.
                                auto e_end = e_start - 1;
                            
                                auto inserted_sequence = variant->info.at("SEQ").at(alt_index);
                            
                                // Identify our created node run with a key, in
                                // case it exists already somehow.
                                auto key = make_tuple(e_start, "", inserted_sequence);

                                if (created_nodes.count(key) == 0) {
                                    // Create insertion sequence nodes
                                    vector<Node*> node_run = create_nodes(inserted_sequence);

                                    #ifdef debug
                                    cerr << "Inserted node " << node_run.front()->id() << " starts at " << e_start << endl;
                                    cerr << "Inserted node " << node_run.back()->id() << " ends at " << e_end << endl;
                                    #endif
                                    
                                    nodes_starting_at[e_start].insert(node_run.front()->id());
                                    nodes_ending_at[e_end].insert(node_run.back()->id());

                                    inserts.insert(node_run.front()->id());
                                    inserts.insert(node_run.back()->id());

                                    created_nodes[key] = node_run;

                                    if (alt_paths) {
                                        for (Node* node : created_nodes[key]) {
                                            // Add a visit to each node we created/found in
                                            // order to the path for this alt of this
                                            // variant.
                                            add_match(alt_path, node);
                                        }
                                    }
                                }
                            } else if (sv_type == "DEL") {
                                // Deletions also start after the base used
                                // to anchor them, so you can keep the same
                                // POS between SV and non-SV
                                // representations. The END is inclusive.
                                int64_t arc_start = (int64_t) variant->zeroBasedPosition() - chunk_offset; 
                                size_t arc_end = std::stol(variant->info.at("END").at(alt_index)) - chunk_offset - 1;
                               
                                #ifdef debug
                                cerr << "Deletion arc runs " << arc_start << " to " << arc_end << endl;
                                #endif

                                deletions_ending_at[arc_end].insert(arc_start);
                                deletion_starts.insert(arc_start);
                                
                                // No alt path mappings necessary for the
                                // deletion; the existence of the empty
                                // path is sufficient.
                                
                            } else if (sv_type == "INV"){
                                // Handle inversions
                                // We only need reference nodes, plus two arcs
                                // one from the inverted sequence's beginning to the sequence following
                                // its last node and
                                // one from the end of the sequence preceding the inversion to the back 
                                // of the inverted sequence's last node.
                                
                                // Inversions also require a left anchoring base, according to the spec.
                                //
                                // "If any of the ALT alleles is a symbolic
                                // allele (an angle-bracketed ID String “<ID>”)
                                // then the padding base is required and POS
                                // denotes the coordinate of the base preceding
                                // the polymorphism."
                                //
                                
                                // The END is still inclusive.
                                
                                // Start at the anchoring base
                                int64_t inv_start = (int64_t) variant->zeroBasedPosition() - chunk_offset;
                                size_t inv_end = std::stol(variant->info.at("END").at(alt_index)) - chunk_offset - 1;

                                #ifdef debug
                                cerr << "Inversion arcs connect right of " << inv_start << " and right of " << inv_end << endl;
                                #endif

                                inversions_starting[inv_start].insert(inv_end);
                                inversions_ending[inv_end].insert(inv_start);
                                
                                if (alt_paths) {
                                    // We need to make alt path entries through this inverted sequence, backward.
                                    // But we don't have the reference nodes created yet.
                                    // So we queue them up
                                    inversion_trace_queue.emplace_back(alt_path, inv_start, inv_end);
                                }
                            } else {
                                // Unknown or unsupported SV type
                                cerr << "warning:[vg::Constructor]: unrecognized SV type " << sv_type << endl;
                            }
                        } else {
                            // This is not an SV
                            #ifdef debug
                            cerr << "Process alt " << (alt_index + 1) << " of variant " << variant_name << " as an ordinary variant" << endl;
                            #endif
                        
                            for (vcflib::VariantAllele& edit : parsed_clump[variant][alt_index]) {
                                // For each VariantAllele used by the alt
                                #ifdef debug
                                cerr << "Apply " << edit.ref << " -> " << edit.alt << " @ " << edit.position << endl;
                                #endif

                                if (edit.alt != "") {
                                    // This is a visit to a node for the alt
                                    // We need a key to see if a node has been made for this edit already
                                    auto key = make_tuple(edit.position - 1 - chunk_offset, edit.ref, edit.alt);

                                    if (created_nodes.count(key) == 0) {
                                        // We don't have a run of nodes for this edit, so make one.
                                        vector<Node*> node_run = create_nodes(edit.alt);

                                        // Compute where the edit starts and ends in local chunk coordinates
                                        auto edit_start = edit.position - 1 - chunk_offset;
                                        auto edit_end = edit.position - 1 - chunk_offset + edit.ref.size() - 1;


                                        #ifdef debug
                                        cerr << "Created nodes running " << edit_start << " to " << edit_end << endl;
                                        #endif

                                        // Remember where the first one starts and the last one ends, for wiring up later.
                                        nodes_starting_at[edit_start].insert(node_run.front()->id());
                                        nodes_ending_at[edit_end].insert(node_run.back()->id());

                                        // Save it in case any other alts also have this edit.
                                        created_nodes[key] = node_run;

                                        if (edit.ref == "") {
                                            // This is an insert, so mark its ends as
                                            // such, so they don't connect to other
                                            // insert ends.
                                            inserts.insert(node_run.front()->id());
                                            inserts.insert(node_run.back()->id());

                                            #ifdef debug
                                            cerr << "Nodes are insert" << endl;
                                            #endif
                                        }
                                    } else {
                                        #ifdef debug
                                        cerr << "Found existing nodes" << endl;
                                        #endif
                                    }

                                    if (alt_paths) {
                                        for (Node* node : created_nodes[key]) {
                                            // Add a visit to each node we created/found in
                                            // order to the path for this alt of this
                                            // variant.
                                            add_match(alt_path, node);
                                        }
                                    }

                                } else if (edit.ref != "") {
                                    // It's a deletion (and not a weird ""->"" edit).

                                    // Add an entry to the deletion arcs
                                    // What is the end position (last deleted)
                                    // Take the 0-based edit position, remove the chunk offset,
                                    // advance the ref bases, and then back up 1 base to the last deleted ref base.
                                    size_t arc_end = (edit.position - 1) - chunk_offset + edit.ref.size() - 1;
                                    // What is the before-the-beginning anchoring position (last non-deleted, may be -1)
                                    int64_t arc_start = (int64_t) edit.position - 1 - chunk_offset - 1;


                                    #ifdef debug
                                    cerr << "Ensure deletion arc " << arc_start << " to " << arc_end << endl;
                                    #endif

                                    // Add the arc (if it doesn't exist). We only index
                                    // arcs from the end, because we'll make them when
                                    // looking for predecessors of nodes. TODO: could we
                                    // make special handling of deletions that go to -1
                                    // more efficient?
                                    deletions_ending_at[arc_end].insert(arc_start);

                                    // Remember that an arc comes from this base
                                    deletion_starts.insert(arc_start);
                                    
                                    // No alt path mappings necessary for the
                                    // deletion; the existence of the empty
                                    // path is sufficient.
                                }

                            }
                        }

                    }
                }

                // Then after you finish all the alts, add the ref nodes that
                // haven't already been created, breaking wherever something can
                // come in or out.

                // We need a function to work that out
                auto next_breakpoint_after = [&](size_t position) -> size_t {
                    // This returns the position of the base to the left of the next
                    // required breakpoint within this clump, after the given
                    // position, given created nodes and deletions that already
                    // exist.

                    // If nothing else, we're going to break at the end of the last
                    // edit in the clump.
                    size_t to_return = last_edit_end;
                    
                    #ifdef debug
                    cerr << "Next breakpoint after " << position << " must be at or before " << last_edit_end << endl;
                    #endif

                    // See if any nodes are registered as starting after our
                    // position. They'll all start before the end of the clump, and
                    // we don't care if they start at our position since that
                    // breakpoint already happened.
                    auto next_start_iter = nodes_starting_at.upper_bound(position);

                    if(next_start_iter != nodes_starting_at.end()) {
                        // If we found something, walk back where the breakpoint
                        // needs to be so we break before that node starts.
                        to_return = min(to_return, next_start_iter->first - 1);
                        #ifdef debug
                        cerr << "Next node starts at " << next_start_iter->first - 1 << endl;
                        #endif
                    }

                    // See if any nodes are registered as ending at or after our
                    // position. We do care if they end at our position, since that
                    // means we need to break right here.
                    auto next_end_iter = nodes_ending_at.lower_bound(position);

                    if(next_end_iter != nodes_ending_at.end()) {
                        // If we found something, we need to break where that node
                        // ends.
                        to_return = min(to_return, next_end_iter->first );
                        #ifdef debug
                        cerr << "Next node ends at " << next_end_iter->first << endl;
                        #endif
                    }

                    // See if any deletions are registered as ending at or after here.
                    auto deletion_end_iter = deletions_ending_at.lower_bound(position);

                    if(deletion_end_iter != deletions_ending_at.end()) {
                        // If we found something, walk back where the breakpoint
                        // needs to be so we break before the node after the
                        // deletion starts.
                        to_return = min(to_return, deletion_end_iter->first);
                        #ifdef debug
                        cerr << "Next deletion ends by deleting " << deletion_end_iter->first << endl;
                        #endif
                    }
                    
                    // See if any deletions are known to start at or after this
                    // base. We care about exact hits now, because deletions break
                    // after the base they start at.
                    auto deletion_start_iter = deletion_starts.lower_bound(position);
                    // We don't need to worry about -1s here. They won't be found
                    // with lower_bound on a size_t.

                    if(deletion_start_iter != deletion_starts.end()) {
                        // If we found something, walk back where the breakpoint
                        // needs to be so we break at the position the deletion
                        // needs to leave from.
                        to_return = min(to_return, (size_t)*deletion_start_iter);
                        #ifdef debug
                        cerr << "Next deletion starts after " << *deletion_start_iter << endl;
                        #endif
                    }

                    // Check to see if any inversions' last inverted bases are past this point
                    // Inversions break the reference twice, much like deletions.
                    auto inv_end_iter = inversions_ending.upper_bound(position);
                    if (inv_end_iter != inversions_ending.end()){
                        to_return = min(to_return, (size_t) inv_end_iter->first);
                        #ifdef debug
                        cerr << "Next inversion ends by inverting " << inv_end_iter->first << endl;
                        #endif
                    }

                    // Inversions break just after the anchor the base they start at,
                    // so we care about exact hits and use lower_bound.
                    auto inv_start_iter = inversions_starting.lower_bound(position);
                    if (inv_start_iter != inversions_starting.end()){
                        to_return = min(to_return, (size_t) inv_start_iter->first);
                        #ifdef debug
                        cerr << "Next inversion starts after " << inv_start_iter->first << endl;
                        #endif
                    }
                    
                    #ifdef debug
                    cerr << "Selected " << to_return << " as breakpoint" << endl;
                    #endif

                    return to_return;

                };

                // Note that in some cases (i.e. pure inserts) we may not need any
                // ref nodes at all. Also note that in other cases (variants with
                // exterior matches) some ref nodes overlapping the variant may not
                // really belong on the ref path for the variant, because the alt
                // path for the variant starts/end further in.

                while (reference_cursor < last_edit_end + 1) {
                    // Until we hit the end

                    // Find where the next node run must end to attach to stuff
                    size_t next_end = next_breakpoint_after(reference_cursor);
                    
                    #ifdef debug
                    cerr << "Creating reference nodes from " << reference_cursor << " out to "
                        << next_end << "/" << reference_sequence.size() << endl;
                    #endif
                    
                    assert(reference_cursor <= reference_sequence.size());
                    assert(next_end <= reference_sequence.size());

                    // We need to have a reference node/run of nodes (which may have
                    // already been created by a reference match) between where the
                    // cursor is and where the next breakpoint has to be.
                    // This is the sequence it should have.
                    string run_sequence = reference_sequence.substr(reference_cursor, next_end - reference_cursor + 1);

                    // We need a key to see if a node (run) has been made for this sequece already
                    auto key = make_tuple(reference_cursor, run_sequence, run_sequence);

                    if (created_nodes.count(key) == 0) {
                        // We don't have a run of ref nodes up to the next break, so make one
                        vector<Node*> node_run = create_nodes(run_sequence);

                        // Remember where the first one starts and the last one ends, for wiring up later.
                        nodes_starting_at[reference_cursor].insert(node_run.front()->id());
                        nodes_ending_at[next_end].insert(node_run.back()->id());
                        
                        // Remember the whole node run for inversion tracing
                        ref_runs_by_end[next_end] = node_run;
                        

#ifdef debug
                        cerr << "Created reference nodes running " << reference_cursor << " to " << next_end << endl;
#endif

                        // Save it in case any other alts also have this edit.
                        created_nodes[key] = node_run;
                    }

                    for (Node* node : created_nodes[key]) {
                        // Add a reference visit to each node we created/found
                        add_match(ref_path, node);

                        if (alt_paths) {
                            for (vcflib::Variant* variant : clump) {
                                // For each variant we might also be part of the ref allele of
                                if (!duplicates.count(variant) &&
                                        variable_bounds.count(variant) &&
                                        reference_cursor >= variable_bounds[variant].first &&
                                        reference_cursor <= variable_bounds[variant].second) {
                                    // For unique variants that actually differ from reference,
                                    // if this run of nodes starts within the variant's variable region...
                                    // (We know if it starts in the variable region it has to
                                    // end in the variant, because the variable region ends with
                                    // a node break)

                                    if (variant_ref_paths.count(variant) == 0) {
                                        // All unique variants ought to have a ref path created
                                        cerr << "error:[vg::Constructor] no ref path for " << *variant << endl;
                                        exit(1);
                                    }

                                    // Add a match along the variant's ref allele path
                                    add_match(variant_ref_paths[variant], node);
                                }
                            }
                        }
                    }

                    // Advance the reference cursor to after this run of reference nodes
                    reference_cursor = next_end + 1;
                    
                    assert(reference_cursor <= reference_sequence.size());

                    // Keep going until we have created reference nodes through to
                    // the end of the clump's interior edits.
                }

                // Now we have gotten through all the places where nodes start, before the end of the clump.
                
                for (auto& to_trace : inversion_trace_queue) {
                    // Now that all the ref nodes exist, create the path entries for inversion alt paths.
                    auto& alt_path = get<0>(to_trace);
                    auto& inv_start = get<1>(to_trace);
                    auto& inv_end = get<2>(to_trace);
                    
                    // We will walk this cursor back from the end of the
                    // inversion to the start, going backward through runs of
                    // reference nodes that end here.
                    // It will track the first base from right to left that we have yet to cover with our path.
                    // Our inversion end is inclusive and that base is inverted, so start past there.
                    int64_t inv_end_cursor = inv_end;
                    
                    
                    while (inv_end_cursor > inv_start) {
                        #ifdef debug
                        cerr << "Inversion cursor at " << inv_end_cursor << endl;
                        #endif
                    
                        // Get the next ref run on the right that the inversion has to visit
                        auto& trailing_run = ref_runs_by_end.at(inv_end_cursor);
                        
                        for (auto it = trailing_run.rbegin(); it != trailing_run.rend(); it++) {
                            // For each node in the run in reverse order
                            Node* node = *it;
                            
                            #ifdef debug
                            cerr << "Reverse node " << node->id() << endl;
                            #endif
                            
                            // Add a match to this node in its reverse orientation, since we are inverting.
                            add_match(alt_path, node, true);
                            
                            // Advance the cursor left after visiting the node
                            inv_end_cursor -= node->sequence().size();
                        }
                    }
                    
                    #ifdef debug
                    cerr << "Added inversion alt path from " << inv_end << " back to " << inv_start << " and arrived at "
                        << inv_end_cursor << endl;
                    #endif
                    
                    // Make sure we did it right
                    assert(inv_end_cursor == inv_start);
                
                }

                // Now the clump is handled
                clump.clear();
                clump_end = 0;
                // On the next loop we'll grab the next variant for the next clump.
            }
        }

        // Create reference path nodes and mappings after the last clump.
        add_reference_nodes_until(reference_sequence.size());


        // Create all the edges
        for (auto& kv : nodes_starting_at) {
            if (kv.first == 0) {
                // These are the nodes that abut the left edge of the chunk. Add
                // each of these nodes to the set of left-edge-abuting nodes.
                for (auto& node_id : kv.second) {
                    to_return.left_ends.insert(node_id);
                }
            } else {
                // These are nodes that start somewhere else.
                for (auto& right_node : kv.second) {
                    // For every node that could occur here
                    
#ifdef debug
                    cerr << "Node " << right_node << " can start at " << kv.first << endl;
#endif

                    for (auto& left_node : nodes_ending_at[kv.first - 1]) {
                        // For every node that could come before these nodes

                        if (inserts.count(left_node) && inserts.count(right_node)) {
                            // Don't connect two inserts at the same position (or an insert to itself).
#ifdef debug
                            cerr << "Skip insert-insert edge " << left_node << " -> " << right_node << endl;
#endif
                            continue;
                        }

#ifdef debug
                        cerr << "Add normal edge " << left_node << " -> " << right_node << endl;
#endif

                        // Emit an edge
                        auto* edge = to_return.graph.add_edge();
                        edge->set_from(left_node);
                        edge->set_to(right_node);
                    }

                    

                    // Now we do the deletions. We want to allow daisy-chaining
                    // deletions.

                    // We compose a set of deletion start points.
                    set<int64_t> possible_starts;

                    // We also keep a list of unexplored deletion end points to chain from.
                    list<int64_t> possible_ends;
                    possible_ends.push_back(kv.first - 1);

                    // And a set of explored ones
                    set<int64_t> explored_ends;

                    while (!possible_ends.empty()) {
                        // Find an unexplored place where we can find more daisy-
                        // chained deletions ending.
                        int64_t deletion_end = possible_ends.front();
                        possible_ends.pop_front();

#ifdef debug
                        cerr << deletions_ending_at[deletion_end].size() << " deletions end by deleting " << deletion_end << endl;
#endif
    
                        for (auto& deletion_start : deletions_ending_at[deletion_end]) {
                            // For every deletion start that can end there.

                            // Note that we can delete from there to our node along
                            // transitive deletions.
                            possible_starts.insert(deletion_start);

                            // We can daisy chain from deletions that end by
                            // deleting the anchor base that this deletion starts at.
                            int64_t possible_end = deletion_start;

                            if(chain_deletions && possible_end > 0 && !explored_ends.count(possible_end)) {
                                // Queue it up if not already queued. If we aren't
                                // chaining deletions, we'll only look at the starts
                                // accessible from the root of our searcj.
                                possible_ends.push_back(possible_end);
                                explored_ends.insert(possible_end);
                            }
                        }
                    }

                    for (auto& deletion_start : possible_starts) {
                        // For everywhere a deletion can start that comes to here

                        if (deletion_start == -1) {
                            // This node ought to be exposed on the left actually.
                            to_return.left_ends.insert(right_node);

                        } else {
                            // The deletion doesn't go all the way to the left edge
                            // but actually starts at a place where there are nodes.

                            for (auto& left_node : nodes_ending_at[deletion_start]) {
                                // For every node that the deletion could
                                // anchor from (because they end exactly where
                                // it starts with its anchor)

                                if (inserts.count(left_node)) {
                                    // Don't let an inserted node happen just before a deletion.
#ifdef debug
                                    cerr << "Skip insertion-deletion edge " << left_node << " -> " << right_node << endl;
#endif
                                    continue;
                                }

#ifdef debug
                                cerr << "Add deletion edge " << left_node << " -> " << right_node << endl;
#endif

                                // Emit an edge
                                auto* edge = to_return.graph.add_edge();
                                edge->set_from(left_node);
                                edge->set_to(right_node);

                            }
                        }
                    }
                    
                    #ifdef debug
                    for (auto& kv2 : inversions_starting) {
                        cerr << "Inversion can start after " << kv2.first << endl;
                    }
                    for (auto& kv2 : inversions_ending) {
                        cerr << "Inversion can end by inverting " << kv2.first << endl;
                    }
                    #endif

                    // Now do the inversions.
                    
                    // What do we hook up to the start of right_node, which starts at kv.first?
                    // For any inversions that end by inverting kv.first - 1, we hook up the starts of anything where the inversion started.
                    if (inversions_ending.count(kv.first - 1)) {
                        for (auto& inv_start : inversions_ending[kv.first - 1]) {
                            // For each inversion start position corresponding to inversions ending by inverting this base
                            
#ifdef debug
                            cerr << "Inversion ending by inverting " << kv.first - 1 << " is anchored at " << inv_start
                                << " after which " << nodes_starting_at[inv_start + 1].size() << " nodes start" << endl;
#endif
                            
                            for (auto& n : nodes_starting_at[inv_start + 1]) {
#ifdef debug
                                cerr << "Node " << n << " can start at " << (inv_start + 1) << " where inversion first inverts. "
                                 << "So link its start to our right_node's start." << endl;
#endif
                                
                                // For each node that starts at the inversion start position, link it up inverted.
                                auto* e = to_return.graph.add_edge();
                                e->set_from(n);
                                e->set_from_start(true);
                                e->set_to(right_node);
                                e->set_to_end(false);
                                
#ifdef debug
                                cerr << "Invert " << n << " to " << right_node << endl;
#endif
                            }
                        }
                    }
                
                
                }
                
                // Inversions continue with another loop over the left nodes
                for (auto& left_node : nodes_ending_at[kv.first - 1]) {
                
                    // What do we hook up to the end of left_node, which ends right before kv.first?
                    // For any inversions anchoring where this node ends, we hook up the ends of everything that is at where the inversion ends.
                    
                    if (inversions_starting.count(kv.first - 1)) {
                        for (auto& inv_end : inversions_starting[kv.first - 1]) {
                            // For each inversion end position corresponding to inversions starting by inverting this base
                            
#ifdef debug
                            cerr << "Inversion starting by inverting " << kv.first << " and anchored at " << (kv.first - 1)
                                << " can end at " << inv_end << " where " << nodes_ending_at[inv_end].size() << " nodes end" << endl;
#endif
                            
                            for (auto& n : nodes_ending_at[inv_end]) {
#ifdef debug
                                cerr << "Node " << n << " can end at " << inv_end << " where inversion does. "
                                 << "So link its end to " << left_node << "'s end at anchor point " << (kv.first - 1) << endl;
#endif
                            
                                // For each node that ends at that inversion end position, link it up inverted.
                                auto* e = to_return.graph.add_edge();
                                e->set_from(left_node);
                                e->set_from_start(false);
                                e->set_to(n);
                                e->set_to_end(true);
                                
#ifdef debug
                                cerr << "Invert " << left_node << " to " << n << endl;
#endif
                            }
                        }
                    }
                }
            }
        }

    

        for(auto& node_id : nodes_ending_at[reference_sequence.size() - 1]) {
            // Add each node that ends at the end of the chunk to the set of such nodes
            to_return.right_ends.insert(node_id);
        }

        for(auto& deletion_start : deletions_ending_at[reference_sequence.size() - 1]) {
            // Also add in nodes at the starts of deletions that go to the end of the chunk

            if(deletion_start == -1) {
                // Note that we don't handle completely spanning deletions. But
                // those can't be articulated in VCF anyway because alts can't be
                // empty.
                continue;
            }

            for (auto& node_id : nodes_ending_at[deletion_start]) {
                // For every node that the deletion could start with
                // Expose it on the right of the graph
                to_return.right_ends.insert(node_id);
            }
        }

        // Remember to tell the caller how many IDs we used
        to_return.max_id = next_id - 1;

        return to_return;
    }

    void Constructor::construct_graph(string vcf_contig, FastaReference& reference, VcfBuffer& variant_source,
        const vector<FastaReference*>& insertions, function<void(Graph&)> callback) {

        // Our caller will set up indexing. We just work with the buffered source that we pull variants from.

        // What sequence are we looking for in the fasta? The one we were passed, unless it was renamed.
        string reference_contig = vcf_to_fasta(vcf_contig);

        // At what offset in the reference sequence do we start?
        size_t leading_offset;
        // At what position in the reference sequence do we stop (past-the-end)?
        size_t reference_end;
        
        if (allowed_vcf_regions.count(vcf_contig)) {
            // Only look at the region we were asked for. We will only find variants
            // *completely* contained in this region! Partially-overlapping variants
            // will be discarded!
            leading_offset = allowed_vcf_regions[vcf_contig].first;
            reference_end = allowed_vcf_regions[vcf_contig].second;
        } else {
            // Look at the whole contig
            leading_offset = 0;
            reference_end = reference.sequenceLength(reference_contig);
        }
        
#ifdef debug
        cerr << "building contig for chunk of reference " << reference_contig << " in interval " << leading_offset << " to " << reference_end << endl;
#endif

        // Set up a progress bar thhrough the chromosome
        create_progress("building graph for " + vcf_contig, reference_end - leading_offset);

        // Scan through variants until we find one that is on this contig and in this region.
        // If we're using an index, we ought to already be at the right place.
        variant_source.fill_buffer();
        /*while(variant_source.get() && (variant_source.get()->sequenceName != vcf_contig ||
                    variant_source.get()->zeroBasedPosition() < leading_offset ||
                    variant_source.get()->zeroBasedPosition() + variant_source.get()->ref.size() > reference_end)) {
            // This variant comes before our region

            // Discard variants that come out that are before our region
            variant_source.handle_buffer();
            variant_source.fill_buffer();
        }*/        
        
        
        while(true) {
            auto vvar = variant_source.get();
            
            if (!vvar) {
#ifdef debug 
                cerr << "No variant to skip" << endl;
#endif
                break;
            }
            
            if (!(vvar->sequenceName != vcf_contig ||
                    vvar->zeroBasedPosition() < leading_offset ||
                    vvar->zeroBasedPosition() + vvar->ref.size() > reference_end)) {
                
#ifdef debug 
                cerr << "Accept variant on " << vvar->sequenceName << ":" << vvar->zeroBasedPosition() << "-" << (vvar->zeroBasedPosition() + vvar->ref.size()) << " as in " << vcf_contig << ":" << leading_offset << "-" << reference_end << endl;
                cerr << "\t" << *vvar << endl;
#endif
                
                break;
            }
            
#ifdef debug 
            cerr << "Skip variant on " << vvar->sequenceName << ":" << vvar->zeroBasedPosition() << "-" << (vvar->zeroBasedPosition() + vvar->ref.size()) << " as not in " << vcf_contig << ":" << leading_offset << "-" << reference_end << endl;
            cerr << "\t" << *vvar << endl;
#endif
           
            // This variant comes outside our region

            // Discard variants that come out that are before our region
            variant_source.handle_buffer();
            variant_source.fill_buffer();
        }

        // Now we're on the variants we actually want.

        // This is where the next chunk will start in the reference sequence.
        size_t chunk_start = leading_offset;

        // We maintain a growing list of variants that will go into a chunk. They
        // are all positioned relative to chunk_start.
        vector<vcflib::Variant> chunk_variants;
        // And we track the largest past-the-end position of all the variants
        size_t chunk_end = 0;

        // For chunk wiring, we need to remember the nodes exposed on the end of the
        // previous chunk.
        set<id_t> exposed_nodes;

        // And we need to do the same for ranks on the reference path? What's the
        // max rank used?
        size_t max_ref_rank = 0;

        // Whenever a chunk ends with a single node, we separate it out and buffer
        // it here, because we may need to glue it together with subsequent leading
        // nodes that were broken by a chunk boundary.
        Node last_node_buffer;

        // Sometimes we need to emit single node reference chunks gluing things
        // together
        auto emit_reference_node = [&](Node& node) {

            // Don't emit nonexistent nodes
            assert(node.id() != 0);

            // Make a single node chunk for the node
            Graph chunk;
            *(chunk.add_node()) = node;

            // It needs a primary path mapping.
            Path* path = chunk.add_path();
            path->set_name(reference_contig);
            Mapping* mapping = path->add_mapping();
            mapping->mutable_position()->set_node_id(node.id());
            // With a rank
            mapping->set_rank(++max_ref_rank);
            // And an edit
            Edit* edit = mapping->add_edit();
            edit->set_from_length(node.sequence().size());
            edit->set_to_length(node.sequence().size());

            // Emit this chunk we were holding back.
            callback(chunk);
        };

        // When a chunk gets constructed, we'll call this handler, which will wire
        // it up to the previous chunk, if any, and then call the callback we're
        // supposed to send our graphs out through.
        // Modifies the chunk in place.
        auto wire_and_emit = [&](ConstructedChunk& chunk) {
            // When each chunk comes back:
            
            if (chunk.left_ends.size() == 1 && last_node_buffer.id() != 0) {
                // We have a last node from the last chunk that we want to glom onto
                // this chunk.

                // We want to merge it with the single source node for this
                // chunk. But depending on the variant structure it may not be
                // the first node generated (because we generate variant alt
                // material first, and a variant may lead the chunk). So we do
                // a linear scan.
                
                // This seems slow, but actually shouldn't be: most of the time
                // we succeed on the first try, the whole process is linear in
                // graph size anyway, and we never have to scan through more
                // than a variant's worth of nodes.
                
                // This is the node we want
                auto wanted_id = *chunk.left_ends.begin();
                
                // We will fill this in
                Node* mutable_first_node = nullptr;
                for (size_t i = 0; i < chunk.graph.node_size(); i++) {
                    // Look at each node in turn
                    mutable_first_node = chunk.graph.mutable_node(i);
                    
                    if (mutable_first_node->id() == wanted_id) {
                        // We found the left end we want
                        break;
                    }
                }
                
                // Make sure we found it
                assert(mutable_first_node != nullptr && mutable_first_node->id() == wanted_id);

                // Combine the sequences for the two nodes
                string combined_sequence = last_node_buffer.sequence() + mutable_first_node->sequence();

                if (combined_sequence.size() <= max_node_size) {
                    // We can fit both nodes into one node.
                    mutable_first_node->set_sequence(combined_sequence);

                    // We can re-use the ID from the last node, which we discard.
                    // Edges to it will get rerouted to the first node. And we know
                    // it can't have any mappings except the primary path.
                    max_id--;

                    // We don't need any edges to it, either.
                    exposed_nodes.clear();

                    // Clear the buffer since we moved its sequence and ID into the
                    // graph.
                    last_node_buffer = Node();
                } else {
                    // We need to keep two nodes. Reapportion the sequence between
                    // them according to our division algorithm. TODO: can sometimes
                    // differ from old construct behavior, but this way will be
                    // better.
                    size_t piece_size = greedy_pieces ? max_node_size : ((combined_sequence.size() + 1) / 2);
                    last_node_buffer.set_sequence(combined_sequence.substr(0, piece_size));
                    mutable_first_node->set_sequence(combined_sequence.substr(piece_size));

                    // Emit the buffered node as a chunk
                    emit_reference_node(last_node_buffer);
                    // Clear it
                    last_node_buffer = Node();
                }

                // Update the mapping lengths on the mutable first node.
                // First we find the primary path
                Path* path = chunk.graph.mutable_path(0);
                assert(path->name() == reference_contig);
                // Then the first mapping
                Mapping* mapping = path->mutable_mapping(0);
                assert(mapping->position().node_id() == mutable_first_node->id());
                assert(mapping->edit_size() == 1);
                // Then the only edit
                Edit* edit = mapping->mutable_edit(0);
                // Correct its length
                edit->set_from_length(mutable_first_node->sequence().size());
                edit->set_to_length(mutable_first_node->sequence().size());
            } else if (last_node_buffer.id() != 0) {
                // There's no single leading node on this next chunk, but we still
                // have a single trailing node to emit.

                // Emit it
                emit_reference_node(last_node_buffer);
                // Clear it
                last_node_buffer = Node();
            }

            if (chunk.right_ends.size() == 1) {
                // We need to pull out the last node in the chunk. Note that it may
                // also be the first node in the chunk...

                // We know it's the last node in the graph
                last_node_buffer = chunk.graph.node(chunk.graph.node_size() - 1);
                
                assert(chunk.right_ends.count(last_node_buffer.id()));

                // Remove it
                chunk.graph.mutable_node()->RemoveLast();

                // Find the primary path
                Path* path = chunk.graph.mutable_path(0);
                assert(path->name() == reference_contig);
                // Then drop last mapping, which has to be to this node
                assert(path->mapping_size() > 0);
                assert(path->mapping(path->mapping_size() - 1).position().node_id() == last_node_buffer.id());
                path->mutable_mapping()->RemoveLast();

                // Update its ID separately, since it's no longer in the graph.
                last_node_buffer.set_id(last_node_buffer.id() + max_id);
                
#ifdef debug
                cerr << "Buffered final node becomes: " << last_node_buffer.id() << endl;
#endif
            }

            // Up all the IDs in the graph
            // TODO: this is repeating code that vg::VG has...
            for (size_t i = 0; i < chunk.graph.node_size(); i++) {
                // For each node
                auto* node = chunk.graph.mutable_node(i);
                // Bump the node ID
                node->set_id(node->id() + max_id);
            }
            for (size_t i = 0; i < chunk.graph.edge_size(); i++) {
                // For each edge
                auto* edge = chunk.graph.mutable_edge(i);
                // Bump the edge end IDs
                edge->set_from(edge->from() + max_id);
                edge->set_to(edge->to() + max_id);
            }
            for (size_t i = 0; i < chunk.graph.path_size(); i++) {
                // For each path
                auto* path = chunk.graph.mutable_path(i);
                for (size_t j = 0; j < path->mapping_size(); j++) {
                    // For each mapping in the path
                    auto* mapping = path->mutable_mapping(j);

                    // Bump the ID for the mapping's position
                    mapping->mutable_position()->set_node_id(mapping->position().node_id() + max_id);

                    // Set the rank.
                    // TODO: we're just clobbering the ref path ranks that were generated in chunk construction.
                    mapping->set_rank(++max_ref_rank);
                }
            }

            // If there was a previous ConstructedChunk, wire up the edges between them
            for (auto& from_id : exposed_nodes) {
                // For every dangling end in the last chunk

                for (auto& to_id : chunk.left_ends) {
                    // For every node in the new chunk we can wire it to

                    // Make the edge in the new chunk
                    Edge* new_edge = chunk.graph.add_edge();
                    new_edge->set_from(from_id);
                    // Make sure to correct the number in the to set.
                    new_edge->set_to(to_id + max_id);
                }
            }

            // Save the right-side ends from this chunk for the next one, if any
            exposed_nodes.clear();
            for (auto& from_id : chunk.right_ends) {
                // Make sure to correct each ID
                exposed_nodes.insert(from_id + max_id);
            }

            // Remember the new max id, accounting for all the IDs used by this
            // chunk.
            max_id += chunk.max_id;

            // Emit the chunk's graph via the callback
            callback(chunk.graph);
        };

        bool do_external_insertions = false;
        FastaReference* insertion_fasta;


        if (insertions.size() == 1){
            // If we only get one fasta file for insertions, we'll
            // open it and take all insert sequences from there.
            do_external_insertions = true;
            insertion_fasta = insertions[0];
        }
        else if (insertions.size() > 1){
            // if we have more than one insertion fasta file, we can pull
            // sequences from the vcf:fasta pair (i.e. the same index in the vectors).
            do_external_insertions = true;
            cerr << "Passing multiple insertion files not implemented yet." << endl                                                                                    << "Please try combining all of your insertions fastas into one file." << endl;
            exit(1);
        }   
        else{
            // We didn't get any insertion fastas, so we will only handle
            // those with seqs in the vcf.

        }
        
#ifdef debug 
        cerr << "Handling run of included variants..." << endl;
#endif

<<<<<<< HEAD
        while (true) {
                
            // While we have variants we want to include
            auto vvar = variant_source.get();
            
            if (!vvar) {
#ifdef debug 
                cerr << "No variant available" << endl;
#endif
                break;
            }
            
            if (vvar->sequenceName != vcf_contig) {
#ifdef debug 
                cerr << "Variant on " << vvar->sequenceName << " and not " << vcf_contig << endl;
                cerr << "\tRejected: " << *vvar << endl;
#endif
                break;
            }
            
            if (vvar->zeroBasedPosition() < leading_offset) {
#ifdef debug 
                cerr << "Variant at " << vvar->zeroBasedPosition() << " which is before start " << leading_offset << endl;
                cerr << "\tRejected: " << *vvar << endl;
#endif
            
                break;
            }
            
            if (vvar->zeroBasedPosition() + vvar->ref.size() > reference_end) {
            
#ifdef debug 
                cerr << "Variant ends at " << (vvar->zeroBasedPosition() + vvar->ref.size()) << " which is after end " << reference_end << endl;
                cerr << "\tRejected: " << *vvar << endl;
#endif
            
                break;
            }
            
#ifdef debug 
            cerr << "Still want variant on " << vvar->sequenceName << ":" << vvar->zeroBasedPosition() << "-" << (vvar->zeroBasedPosition() + vvar->ref.size()) << " which is in " << vcf_contig << ":" << leading_offset << "-" << reference_end << endl;
            cerr << "\t" << *vvar << endl;
#endif
            
=======
        while (variant_source.get() && variant_source.get()->sequenceName == vcf_contig &&
               variant_source.get()->zeroBasedPosition() >= leading_offset &&
               variant_source.get()->zeroBasedPosition() <= reference_end) {

            // Skip variants that don't fit in our range
            // (maybe there's one that does fit after, so we continue checking)
            if (variant_source.get()->zeroBasedPosition() + variant_source.get()->ref.size() > reference_end) {
                variant_source.handle_buffer();
                variant_source.fill_buffer();
                continue;
            }
                
            // While we have variants we want to include
            auto vvar = variant_source.get();

>>>>>>> 60b2554b
            // We need to decide if we want to use this variant. By default we will use all variants.
            bool variant_acceptable = true;
            
            if (vvar->alt.empty()) {
                // Variants with no alts are unimportant
                variant_acceptable = false;
            } else {
                for (string& alt : vvar->alt) {
                    // Variants with "." alts can't be processsed.
                    // TODO: handle remaining alts.
                    if (alt == ".") {
                        variant_acceptable = false;
                        if (vvar->alt.size() > 1) {
                            // Warn if there are more alts we will miss because of skipping
                            #pragma omp critical (cerr)
                            cerr << "warning:[vg::Constructor] Variant with '.' among multiple alts being skipped: "
                                << *vvar << endl;
                        }
                        break;
                    }
                }
            }
            
            if (variant_acceptable) {
                if (vvar->isSymbolicSV()) {
                    // We have a symbolic not-all-filled-in alt.
                    // We need to be processed as a symbolic SV
                
                    if (this->do_svs) {
                        // We are actually going to try to handle this SV.
                        
                        // Canonicalize the variant and see if that disqualifies it.
                        // This also takes care of setting the variant's alt sequences.
                        variant_acceptable = vvar->canonicalize(reference, insertions, true);
         
                        if (variant_acceptable) {
                            // Worth checking for multiple alts.
                            if (vvar->alt.size() > 1) {
                                // We can't handle multiallelic SVs yet.
                                #pragma omp critical (cerr)
                                cerr << "warning:[vg::Constructor] Unsupported multiallelic SV being skipped: " << *vvar << endl;
                                variant_acceptable = false;
                            }
                        }
                            
                        if (variant_acceptable) {
                            // Worth checking for bounds problems.
                            // We have seen VCFs where the variant positions are on GRCh38 but the END INFO tags are on GRCh37.
                            // But for inserts the bounds will have the end right before the start, so we have to allow for those.
                            auto bounds = get_symbolic_bounds(*vvar);
                            if (bounds.second + 1 < bounds.first) {
                                #pragma omp critical (cerr)
                                cerr << "warning:[vg::Constructor] SV with end position " << bounds.second
                                    << " significantly before start " << bounds.first << " being skipped (check liftover?): "
                                    << *vvar << endl;
                                variant_acceptable = false;
                            }
                        }
                    } else {
                        // SV handling is off.
                        variant_acceptable = false;
                        
                        // Figure out exactly what to complain about.
                        
                        for (string& alt : vvar->alt) {
                            // Validate each alt of the variant

                            if(!allATGCN(alt)) {
                                // This is our problem alt here.
                                // Either it's a symbolic alt or it is somehow lower case or something.
                                #pragma omp critical (cerr)
                                {
                                    bool warn = true;
                                    if (!alt.empty() && alt[0] == '<' && alt[alt.size()-1] == '>') {
                                        if (symbolic_allele_warnings.find(alt) != symbolic_allele_warnings.end()) {
                                            warn = false;
                                        } else {
                                            symbolic_allele_warnings.insert(alt);
                                        }
                                    }
                                    if (warn) {
                                        cerr << "warning:[vg::Constructor] Unsupported variant allele \""
                                            << alt << "\"; Skipping variant(s) " << *vvar <<" !" << endl;
                                    }
                                }
                                break;
                            }
                        }
                    }
                }
            }


            if (!variant_acceptable) {
                // Skip variants that have symbolic alleles or other nonsense we can't parse.
                variant_source.handle_buffer();
                variant_source.fill_buffer();
            } else if (!chunk_variants.empty() && chunk_end > vvar->zeroBasedPosition()) {
                // If the chunk is nonempty and this variant overlaps what's in there, put it in too and try the next.
                // TODO: this is a lot like the clumping code...

                // Add it in
                chunk_variants.push_back(*(vvar));
                // Expand out how big the chunk needs to be, so we can get other overlapping variants.
                chunk_end = max(chunk_end, chunk_variants.back().zeroBasedPosition() + chunk_variants.back().ref.size());

                // Try the next variant
                variant_source.handle_buffer();
                variant_source.fill_buffer();

            } else if(chunk_variants.size() < vars_per_chunk && variant_source.get()->zeroBasedPosition() < chunk_start + bases_per_chunk) {
                // Otherwise if this variant is close enough and the chunk isn't too big yet, put it in and try the next.

                // TODO: unify with above code?

                // Add it in
                chunk_variants.push_back(*(vvar));
                // Expand out how big the chunk needs to be, so we can get other overlapping variants.
                chunk_end = max(chunk_end, chunk_variants.back().zeroBasedPosition() + chunk_variants.back().ref.size());

                // Try the next variant
                variant_source.handle_buffer();
                variant_source.fill_buffer();

            } else {
                // This variant shouldn't go in this chunk.

                // Finish the chunk to a point before the next variant, before the
                // end of the reference, before the max chunk size, and after the
                // last variant the chunk contains.
                chunk_end = max(chunk_end,
                        min((size_t ) vvar->zeroBasedPosition(),
                            min((size_t) reference_end,
                                (size_t) (chunk_start + bases_per_chunk))));

                // Get the ref sequence we need
                auto chunk_ref = reference.getSubSequence(reference_contig, chunk_start, chunk_end - chunk_start);

                // Call the construction
                auto result = construct_chunk(chunk_ref, reference_contig, chunk_variants, chunk_start);

                // Wire up and emit the chunk graph
                wire_and_emit(result);

                // Say we've completed the chunk
                update_progress(chunk_end - leading_offset);

                // Set up a new chunk
                chunk_start = chunk_end;
                chunk_end = 0;
                chunk_variants.clear();

                // Loop again on the same variant.
            }
        }

#ifdef debug
        cerr << "Variants in region depleted, which we know because we found an out-of-region variant." << endl;
#endif

        // We ran out of variants, so finish this chunk and all the others after it
        // without looking for variants.
        // TODO: unify with above loop?
        while (chunk_start < reference_end) {
            // We haven't finished the whole reference

            // Make the chunk as long as it can be
            chunk_end = max(chunk_end,
                    min((size_t) reference_end,
                        (size_t) (chunk_start + bases_per_chunk)));

            // Get the ref sequence we need
            auto chunk_ref = reference.getSubSequence(reference_contig, chunk_start, chunk_end - chunk_start);

            // Call the construction
            auto result = construct_chunk(chunk_ref, reference_contig, chunk_variants, chunk_start);

            // Wire up and emit the chunk graph
            wire_and_emit(result);

            // Say we've completed the chunk
            update_progress(chunk_end - leading_offset);

            // Set up a new chunk
            chunk_start = chunk_end;
            chunk_end = 0;
            chunk_variants.clear();
        }

        // All the chunks have been wired and emitted.
        
        if (last_node_buffer.id() != 0) {
            // Now emit the very last node, if any
            emit_reference_node(last_node_buffer);
            // Update the max ID with that last node, so the next call starts at the next ID
            max_id = max(max_id, (id_t) last_node_buffer.id());
        }

        destroy_progress();

    }

    void Constructor::construct_graph(const vector<FastaReference*>& references,
        const vector<vcflib::VariantCallFile*>& variant_files, const vector<FastaReference*>& insertions,
        function<void(Graph&)> callback) {

        // Make a map from contig name to fasta reference containing it.
        map<string, FastaReference*> reference_for;
        for (size_t i = 0; i < references.size(); i++) {
            // For every FASTA reference, make sure it has an index
            auto* reference = references[i];
            assert(reference->index);
            for (auto& kv : *(reference->index)) {
                // For every sequence name and index entry, point to this reference
                reference_for[kv.first] = reference;
#ifdef debug
                cerr << "Contig " << kv.first << " is in reference " << i << endl;
#endif
            }
        }

        // Make VcfBuffers on all the variant files.
        vector<unique_ptr<VcfBuffer>> buffers;
        for (auto* vcf : variant_files) {
            // Every VCF gets a buffer wrapped around it.

            if (!vcf->is_open()) {
                // Except those that didn't open.
                continue;
            }

            // These will all get destructed when the vector goes away.
            buffers.emplace_back(new VcfBuffer(vcf));
        }

        if (!allowed_vcf_names.empty()) {
            // If we have a set of contigs to do, do those directly.

            for (string vcf_name : allowed_vcf_names) {
                // For each VCF contig, get the FASTA name
                string fasta_name = vcf_to_fasta(vcf_name);

#ifdef debug
                cerr << "Make graph for " << vcf_name << " = " << fasta_name << endl;
#endif

                // Also the FASTA reference that has that sequence
                if (!reference_for.count(fasta_name)) {
                    cerr << "[vg::Constructor] Error: \"" << fasta_name << "\" not found in fasta file" <<endl;
                    exit(1);
                }
                FastaReference* reference = reference_for[fasta_name];

                // We'll set this to true if we actually find the VCF that contains
                // the variants for this sequence and successfully build the graph for it.
                bool built_region = false;
                
                for (auto& buffer : buffers) {
                    // For each VCF we are going to read
                    if(!buffer->has_tabix()) {
                        // Die if we don't have indexes for everyone.
                        // TODO: report errors to caller instead.
#pragma omp critical (cerr)
                        cerr << "[vg::Constructor] Error: all VCFs must be indexed when restricting to a region" << endl;
                        exit(1);
                    }

                    // We set this to true if this VCF contains this region.
                    bool in_this_vcf = false;

                    // Try seeking to the right contig/region
                    if (allowed_vcf_regions.count(vcf_name)) {
                        // Seek to just that region (0-based)
                        in_this_vcf = buffer->set_region(vcf_name, allowed_vcf_regions[vcf_name].first,
                                allowed_vcf_regions[vcf_name].second);
                    } else {
                        // Seek to just the whole contig
                        in_this_vcf = buffer->set_region(vcf_name);
                    }

                    if (in_this_vcf) {
                        // This VCF covers the region
                        
                        if (built_region) {
                            // The region has already been built; we are checking for conflicting VCFs and we found one.
                            // TODO: Use them all with some kind of on-the-fly merging version of the variant buffer.
#pragma omp critical (cerr)
                            cerr << "[vg::Constructor] Error: multiple VCFs cover selected region in " << vcf_name
                                << "; merge them before constructing the graph" << endl;
                            exit(1);
                        } else {
                            // This buffer is the one!
                            // Construct the graph for this contig with the FASTA and the VCF.
                            construct_graph(vcf_name, *reference, *buffer, insertions, callback);
                            
                            // Record that we built the region but check the
                            // other VCFs still so we can complain if the user
                            // gave us overlapping VCFs we can't use.
                            built_region = true;
                        }
                    }
                }

                if (!built_region) {
                    // None of the VCFs include variants on this sequence.
                    // Just build the graph for this sequence with no varaints.
                    VcfBuffer empty(nullptr);
                    construct_graph(vcf_name, *reference, empty, insertions, callback);
                }
            }
        } else {
            // If we have no set of contigs

            // Keep track of the contigs we have constructed, by VCF name
            set<string> constructed;

            for (auto& buffer : buffers) {
                // Go through all the VCFs
                // TODO: do this in parallel

                // Peek at the first variant and see its contig
                buffer->fill_buffer();
                while(buffer->get()) {
                    // While there are still variants in the file
                    // See what contig the next varianmt is on.
                    string vcf_contig = buffer->get()->sequenceName;
                    
                    if (constructed.count(vcf_contig)) {
                        // We already did this contig. The user must have
                        // passed us overlapping, unmerged VCFs which we can't
                        // support yet.
                        cerr << "[vg::Constructor] Error: multiple VCFs cover " << vcf_contig
                            << "; merge them before constructing the graph" << endl;
                        exit(1);
                    }

                    // Decide what FASTA contig that is and make sure we have it
                    string fasta_contig = vcf_to_fasta(vcf_contig);
                    assert(reference_for.count(fasta_contig));
                    auto* reference = reference_for[fasta_contig];

                    // Construct on it with the appropriate FastaReference for that contig
                    construct_graph(vcf_contig, *reference, *buffer, insertions, callback);
                    // Remember we did this one
                    constructed.insert(vcf_contig);

                    // After we're done constructing, scan until VCF EOF or a new contig comes up
                    buffer->fill_buffer();
                    while (buffer->get() && buffer->get()->sequenceName == vcf_contig) {
                        // Discard anything left on the same contig, since it must be
                        // out of our desired interval for that contig.
                        buffer->handle_buffer();
                        buffer->fill_buffer();
                    }
                }
            }

            // Then for all the FASTA contigs that didn't appear in the VCFs,
            // construct them with no variants.

            for (auto& kv : reference_for) {
                // For every FASTA contig (and the reference that holds it)
                auto& fasta_contig = kv.first;
                FastaReference* reference = kv.second;

                // Convert the name to VCF space
                auto vcf_contig = fasta_to_vcf(fasta_contig);

                if (constructed.count(vcf_contig)) {
                    // Skip contigs we already did in the VCF
                    continue;
                }

                // Construct all the contigs we didn't do yet with no varaints.
                VcfBuffer empty(nullptr);
                construct_graph(vcf_contig, *reference, empty, insertions, callback);
            }

            // Now we've constructed everything we can. We're done!


        }

    }

}

<|MERGE_RESOLUTION|>--- conflicted
+++ resolved
@@ -1694,9 +1694,9 @@
                 // Update its ID separately, since it's no longer in the graph.
                 last_node_buffer.set_id(last_node_buffer.id() + max_id);
                 
-#ifdef debug
+                #ifdef debug
                 cerr << "Buffered final node becomes: " << last_node_buffer.id() << endl;
-#endif
+                #endif
             }
 
             // Up all the IDs in the graph
@@ -1783,56 +1783,10 @@
 
         }
         
-#ifdef debug 
+        #ifdef debug 
         cerr << "Handling run of included variants..." << endl;
-#endif
-
-<<<<<<< HEAD
-        while (true) {
-                
-            // While we have variants we want to include
-            auto vvar = variant_source.get();
-            
-            if (!vvar) {
-#ifdef debug 
-                cerr << "No variant available" << endl;
-#endif
-                break;
-            }
-            
-            if (vvar->sequenceName != vcf_contig) {
-#ifdef debug 
-                cerr << "Variant on " << vvar->sequenceName << " and not " << vcf_contig << endl;
-                cerr << "\tRejected: " << *vvar << endl;
-#endif
-                break;
-            }
-            
-            if (vvar->zeroBasedPosition() < leading_offset) {
-#ifdef debug 
-                cerr << "Variant at " << vvar->zeroBasedPosition() << " which is before start " << leading_offset << endl;
-                cerr << "\tRejected: " << *vvar << endl;
-#endif
-            
-                break;
-            }
-            
-            if (vvar->zeroBasedPosition() + vvar->ref.size() > reference_end) {
-            
-#ifdef debug 
-                cerr << "Variant ends at " << (vvar->zeroBasedPosition() + vvar->ref.size()) << " which is after end " << reference_end << endl;
-                cerr << "\tRejected: " << *vvar << endl;
-#endif
-            
-                break;
-            }
-            
-#ifdef debug 
-            cerr << "Still want variant on " << vvar->sequenceName << ":" << vvar->zeroBasedPosition() << "-" << (vvar->zeroBasedPosition() + vvar->ref.size()) << " which is in " << vcf_contig << ":" << leading_offset << "-" << reference_end << endl;
-            cerr << "\t" << *vvar << endl;
-#endif
-            
-=======
+        #endif
+
         while (variant_source.get() && variant_source.get()->sequenceName == vcf_contig &&
                variant_source.get()->zeroBasedPosition() >= leading_offset &&
                variant_source.get()->zeroBasedPosition() <= reference_end) {
@@ -1848,7 +1802,6 @@
             // While we have variants we want to include
             auto vvar = variant_source.get();
 
->>>>>>> 60b2554b
             // We need to decide if we want to use this variant. By default we will use all variants.
             bool variant_acceptable = true;
             
