#ifndef VG_ALGORITHMS_CHAIN_ITEMS_HPP_INCLUDED
#define VG_ALGORITHMS_CHAIN_ITEMS_HPP_INCLUDED

/**
 * \file
 * Algorithms for chaining subalignments into larger alignments.
 *
 * To use these algorithms, decide on the type (Item) you want to chain up.
 *
 * Then, make a ChainingSpace<Item>, or a ChainingSpace<Item, Source> if your
 * Items need to be interpreted in the context of some source object (like a
 * seed hit needs to be interpreted in the context of its source minimizer).
 *
 * Then, make a dynamic programming table: vector<int> or vector<traced_score_t>.
 *
 * Then, call chain_items_dp() to fill in the dynamic programming table and get
 * the score of the best chain.
 *
 * If you used traced_score_t, you can use chain_items_traceback() to get a
 * traceback of the chain's items in order.
 *
 * Helper entry points are find_best_chain() and score_best_chain() which set
 * up the DP for you and do the traceback if appropriate.
 *
 * There is also reseed_fallow_regions() which can orchestrate finding more
 * items to chain when there are big gaps between the existing ones.
 */
 
#include "extract_containing_graph.hpp"

#include "../gbwt_extender.hpp"
#include "../snarl_seed_clusterer.hpp"
#include "../snarl_seed_clusterer.hpp"
#include "../handle.hpp"
#include "../explainer.hpp"
#include "../utility.hpp"

namespace vg {
namespace algorithms {

using namespace std;

// Make sure all of vg's print operators are available.
using vg::operator<<;

//#define debug_chaining
//#define debug_reseeding


/// We support chaining different kinds of things, so we have a type that
/// abstracts out accessing their chaining-relevant fields and measuring
/// distance between them.
/// We support things that come from other source things (i.e. minimizers).
/// See BaseChainingSpace for the actual interface.
template<typename Item, typename Source = void>
struct ChainingSpace {
    // Nothing here; this exists to be specialized.
};

/**
 * Class to represent a scoring regime for chaining. Includes the scoring
 * parameters from an Aligner, and also a strategy for scoring jumps between
 * items.
 */
struct ChainingScorer {

    /**
     * Make a ChainingScorer off of an Aligner.
     */
    inline ChainingScorer(const Aligner& scores = Aligner()) : match(scores.match), mismatch(scores.mismatch), gap_open(scores.gap_open), gap_extension(scores.gap_extension) {
        // Nothing to do!
    }
    
    virtual ~ChainingScorer() = default;
    
    /**
     * Score a transition between two items, based on read and graph distance.
     * If read distance is std::numeric_limits<size_t>::max(), the items overlap in the read.
     * If graph distance is std::numeric_limits<size_t>::max(), the items are unreachable in the graph.
     * If graph distance is null, no graph is available.
     * Returns a score for the transition, or std::numeric_limits<int>::min() if the transition should be prohibited.
     * Prohibits any transitions with a length change over max_gap_length.
     */
    virtual int score_transition(size_t read_distance,
                                 const size_t* graph_distance,
                                 size_t max_gap_length = std::numeric_limits<size_t>::max()) const = 0;



    int match;
    int mismatch;
    int gap_open;
    int gap_extension;

};

/**
 * Scorer that assumes all non-indel bases are matches.
 */
struct MatchAssumingChainingScorer : public ChainingScorer {

    using ChainingScorer::ChainingScorer;
    
    virtual ~MatchAssumingChainingScorer() = default;
    
    /**
     * Score a transition between two items, based on read and graph distance.
     * If read distance is std::numeric_limits<size_t>::max(), the items overlap in the read.
     * If graph distance is std::numeric_limits<size_t>::max(), the items are unreachable in the graph.
     * If graph distance is null, no graph is available.
     * Returns a score for the transition, or std::numeric_limits<int>::min() if the transition should be prohibited.
     * Prohibits any transitions with a length change over max_gap_length.
     */
    virtual int score_transition(size_t read_distance,
                                 const size_t* graph_distance,
                                 size_t max_gap_length = std::numeric_limits<size_t>::max()) const;
                                 
};

/**
 * Scorer that only counts the scores of indels.
 */
struct IndelOnlyChainingScorer : public ChainingScorer {

    using ChainingScorer::ChainingScorer;
    
    virtual ~IndelOnlyChainingScorer() = default;

    /**
     * Score a transition between two items, based on read and graph distance.
     * If read distance is std::numeric_limits<size_t>::max(), the items overlap in the read.
     * If graph distance is std::numeric_limits<size_t>::max(), the items are unreachable in the graph.
     * If graph distance is null, no graph is available.
     * Returns a score for the transition, or std::numeric_limits<int>::min() if the transition should be prohibited.
     * Prohibits any transitions with a length change over max_gap_length.
     */
    virtual int score_transition(size_t read_distance,
                                 const size_t* graph_distance,
                                 size_t max_gap_length = std::numeric_limits<size_t>::max()) const;
};

/**
 * Source for distances between positions in the graph. May do caching.
 */
class DistanceSource {
public:

    virtual ~DistanceSource() = default;

    /**
     * Query the distance between two positions. Not const, because caches may
     * need to be updated.
     *
     * Returns std::numeric_limits<size_t>::max() if unreachable.
     */
    virtual size_t get_distance(const pos_t& left, const pos_t& right) = 0;
};

/**
 * Distance source that pulls straight from a SnarlDistanceIndex.
 */
class DistanceIndexDistanceSource : public DistanceSource {
public:

    DistanceIndexDistanceSource(const SnarlDistanceIndex* distance_index, const HandleGraph* graph);
    virtual ~DistanceIndexDistanceSource() = default;

    virtual size_t get_distance(const pos_t& left, const pos_t& right);
   
protected:
    const SnarlDistanceIndex* distance_index;
    const HandleGraph* graph;
};

/**
 * Distance source that pulls from a pre-computed graph of oriented distances
 * between immediate neighbors. Answers queries by doing an algorithmically bad
 * but in practice probably fast enough Dijkstra every time.
 */
class DistanceNetDistanceSource : public DistanceSource {
public:
    /**
     * Make a distance source by exploring the given graph around the given
     * relevant positions. Only queries between the given positions are
     * guaranteed to be accepted. The same position may appear multiple times.
     *
     * Distances larger than the given max distance between adjacent positions
     * may not be recorded.
     */
    DistanceNetDistanceSource(const HandleGraph* graph, const vector<pos_t>& relevant_positions, size_t max_step_distance = 200);
    
    virtual ~DistanceNetDistanceSource() = default;

    virtual size_t get_distance(const pos_t& left, const pos_t& right);
    
protected:
    std::unordered_map<std::pair<nid_t, bool>, std::unordered_map<std::pair<nid_t, bool>, size_t>> immediate_distances;
    std::unordered_map<nid_t, size_t> node_lengths;
};

/// Baser base class to let you hold chaining spaces over anything, and destroy
/// them without knowing what they are over
struct UnknownItemChainingSpace {
    virtual ~UnknownItemChainingSpace() = default;
};

/// Base class of specialized ChainingSpace classes. Defines the ChainingSpace interface.
template<typename Item>
struct BaseChainingSpace : public UnknownItemChainingSpace {
    
    const ChainingScorer& scorer;
    
    const SnarlDistanceIndex* distance_index;
    const HandleGraph* graph;
    
    mutable DistanceSource* distance_source;
    unique_ptr<DistanceSource> distance_source_storage;
    
    BaseChainingSpace(const ChainingScorer& scorer,
                      const SnarlDistanceIndex* distance_index = nullptr,
                      const HandleGraph* graph = nullptr,
                      DistanceSource* distance_source = nullptr) :
        scorer(scorer),
        distance_index(distance_index),
        graph(graph) {
        
        if (distance_source == nullptr && distance_index != nullptr && graph != nullptr) {
            // Default the distance source
            distance_source_storage.reset(new DistanceIndexDistanceSource(distance_index, graph));
            this->distance_source = distance_source_storage.get();
        } else {
            this->distance_source = distance_source;
        }
    }
    
    virtual ~BaseChainingSpace() = default;
    
    /// Replace our current distance source with this new one, which we take
    /// ownership of.
    virtual void give_distance_source(DistanceSource* new_distance_source) {
        distance_source_storage.reset(new_distance_source);
        distance_source = new_distance_source;
    }
    
    /// Get the score collected by visiting the item.
    virtual int score(const Item& item) const {
        // Default implementation assumes a perfect match
        return scorer.match * read_length(item);
    }
    
    /// Get the alignment score for the alignment represented by an item. May
    /// be different han the score used in chaining.
    virtual int alignment_score(const Item& item) const {
        // Default implementation assumes a perfect match
        return scorer.match * read_length(item);
    }
    
    /// Get where the item starts in the read
    virtual size_t read_start(const Item& item) const = 0;
    
    /// Get where the item past-ends in the read
    virtual size_t read_end(const Item& item) const = 0;
    
    /// Get the length of the item in the read
    virtual size_t read_length(const Item& item) const {
        return read_end(item) - read_start(item);
    }
    
    /// Find the start position of the item in the graph. Graph must be set.
    virtual pos_t graph_start(const Item& item) const = 0;
    
    /// Find the past-end position of the item in the graph. Graph must be set.
    virtual pos_t graph_end(const Item& item) const = 0;
    
    /// Get the length of the item in the graph. Graph must be set.
    virtual size_t graph_length(const Item& item) const {
        return read_length(item);
    }
    
    /// Get the number of handles in the path through the graph. Must always be 1 or more. Graph must be set.
    virtual size_t graph_path_size(const Item& item) const = 0;
    
    /// Get the handle at the given index in the path through the graph. Graph must be set.
    virtual handle_t graph_path_at(const Item& item, size_t index) const = 0;
    
    /// Get the offset on the first handle at which the item starts. Graph must be set.
    virtual size_t graph_path_offset(const Item& item) const = 0;
    
    /// Turn an item into a WFAAlignment. Graph must be set.
    virtual WFAAlignment to_wfa_alignment(const Item& item) const {
        // Default implementation assumes no mismatches.
        return {
            vector<handle_t>(graph_path_begin(item), graph_path_end(item)),
            {{WFAAlignment::match, (uint32_t)read_length(item)}},
            (uint32_t)graph_path_offset(item),
            (uint32_t)read_start(item),
            (uint32_t)read_length(item),
            alignment_score(item),
            true
        };
    }
    
    /**
     * We use these iterators for traversing graph paths.
     */
    struct PathIterator {
        using value_type = handle_t;
        using difference_type = ptrdiff_t;
        using reference = const value_type&;
        using pointer = const value_type*;
        using iterator_category = std::input_iterator_tag;
    
        size_t index;
        int direction;
        const Item* item;
        const BaseChainingSpace<Item>* space;
        
        // We aren't necessarily iterating over something that actually stores
        // handles, so we need a place to point to for ->
        handle_t at;
        
        const handle_t& operator*() const {
            return at;
        }
        
        const handle_t* operator->() const {
            return &at;
        }
        
        PathIterator operator++(int) {
            PathIterator clone = *this;
            ++*this;
            return clone;
        }
        
        PathIterator& operator++() {
            if (index == 0 && direction == -1) {
                index = numeric_limits<size_t>::max();
            } else {
                index += direction;
                if (index < space->graph_path_size(*item)) {
                    at = space->graph_path_at(*item, index);
                }
            }
            return *this;
        }
        
        const bool operator==(const PathIterator& other) const {
            // Don't bother comparing items and spaces and ats
            return index == other.index && direction == other.direction;
        }
        
        const bool operator!=(const PathIterator& other) const {
            return !(*this == other);
        }
    };
    
    /// Get an iterator to the start of the path of handles taken by the item. Graph must be set.
    virtual PathIterator graph_path_begin(const Item& item) const {
        return {0, 1, &item, this, graph_path_at(item, 0)};
    }
    
    /// Get an iterator to the end of the path of handles taken by the item. Graph must be set.
    virtual PathIterator graph_path_end(const Item& item) const {
        return {graph_path_size(item), 1, &item, this, {}};
    }
    /// Get a reverse iterator to the back of the path of handles taken by the item. Graph must be set.
    virtual PathIterator graph_path_rbegin(const Item& item) const {
        return {graph_path_size(item) - 1, -1, &item, this, graph_path_at(item, graph_path_size(item) - 1)};
    }
    
    /// Get a reverse iterator to the past-front of the path of handles taken by the item. Graph must be set.
    virtual PathIterator graph_path_rend(const Item& item) const {
        return {numeric_limits<size_t>::max(), -1, &item, this, {}};
    }
    
    /**
     * Get the sequence in the read that the given item uses.
     */
    virtual string get_read_sequence(const Item& item, const std::string& full_read_sequence) const {
        return full_read_sequence.substr(read_start(item), read_length(item));
    }
    
    /**
     * Get the sequence in the graph that the given item uses.
     * Graph must be set.
     */
    virtual string get_graph_sequence(const Item& item) const {
        stringstream ss;
        for (size_t i = 0; i < graph_path_size(item); i++) {
            handle_t here = graph_path_at(item, i);
            ss << graph->get_sequence(here).substr((i == 0) ? graph_path_offset(item) : 0);
        }
        return ss.str().substr(0, graph_length(item));
    }
    
    /// Return true if the first item is a perfect chain that can't be beat,
    /// and false otherwise.
    virtual bool has_perfect_chain(const VectorView<Item>& items) const {
        return false;
    }
    
    /**
     * Return the amount by which the end of the left item is past the position
     * before the start of the right item, in the graph. Returns 0 if they do
     * not actually overlap.
     * 
     * Doesn't actually match the whole graph paths against each other; if
     * there's a handle where the left one ends and then the right one starts,
     * there's no overlap.
     * 
     * Can return a number larger than the length of one item if it is
     * contained in the other.
     *
     * Graph must be set.
     */
    virtual size_t get_graph_overlap(const Item& left,
                                     const Item& right) const {
                                     
        if (!graph) {
            return 0;
        }
                                              
        // We need to worry about containment, or the left thing actually
        // starting after the right thing.
        
        // We also don't really care if they take different overall paths in
        // the graph. We find overlap if a start node is shared.
        
        // This is the handle the right extension starts on
        handle_t right_starts_on = graph_path_at(right, 0);
        
        // Scan back along the left path until we find the handle the right path starts on 
        auto last_right_start_in_left = graph_path_rbegin(left);
        while (last_right_start_in_left != graph_path_rend(left) && *last_right_start_in_left != right_starts_on) {
            ++last_right_start_in_left;
        }
        
        if (last_right_start_in_left != graph_path_rend(left)) {
            // The right extension starts at some handle where the left extension also is.
            
            // Work out how many bases of the left extension are before that handle.
            // We start with all the bases on the path.
            size_t left_bases_before_shared_handle = 0;
            auto it = last_right_start_in_left;
            ++it;
            if (it != graph_path_rend(left)) {
                // There are some left bases before the shared handle.
                while (it != graph_path_rend(left)) {
                    left_bases_before_shared_handle += graph->get_length(*it);
                    ++it;
                }
                // Since we have some bases, we back out the offset.
                left_bases_before_shared_handle -= graph_path_offset(left);
                
                // Work out how many bases of the left extension are on or after that handle
                size_t left_bases_remaining = graph_length(left) - left_bases_before_shared_handle;
                
                // Work out how many bases into the handle the right extension starts
                size_t right_offset = graph_path_offset(right);
                
                // Compute how many bases of the left extension the right extension
                // starts at or before and return that.
                if (left_bases_remaining <= right_offset) {
                    // They don't actually overlap
                    return 0;
                } else {
                    // They overlap by however many bases the left extension goes into
                    // this handle past where the right extension starts.
                    return left_bases_remaining - right_offset;
                }
                    
            } else {
                // The left extension actually starts on the shared handle where the right extension also starts. It might be completely before or completely after the right one actually.
                size_t left_past_end = graph_path_offset(left) + graph_length(left);
                if (left_past_end <= graph_path_offset(right)) {
                    // Actually there's no overlap, left will end before right starts.
                    return 0;
                } else {
                    // There's some overlap
                    return left_past_end - graph_path_offset(right);
                }
            }
        } else {
            // The handle the right extension starts on doesn't actually exist in the left path.
            // So the right extension either doesn't actually overlap, or else contains the left one.
            // Or else the right extension starts somewhere else and reads into the left extension's path.
            
            // This is the handle the left extension starts on
            handle_t left_starts_on = graph_path_at(left, 0);
            
            // So, find the earliest place the left extension's path could start in the right one
            auto first_left_start_in_right = graph_path_begin(right);
            // And how many bases come before it along the left extension
            size_t right_bases_before_shared_handle = 0;
            while (first_left_start_in_right != graph_path_end(right) && *first_left_start_in_right != left_starts_on) {
                right_bases_before_shared_handle += graph->get_length(*first_left_start_in_right);
                ++first_left_start_in_right;
            }
            // Since we know the right path's start handle does not appear on the
            // left path, we know we went through at least one handle and we can
            // safely back out the offset.
            right_bases_before_shared_handle -= graph_path_offset(right);
            
            if (first_left_start_in_right != graph_path_end(right)) {
                // The left path actually does have its starting handle somewhere in the right path.
                
                // We know how many right path bases are before that handle.
                // Then we add to that overlap the distance along the handle to the
                // start of the left extension, and also the length of the left
                // extension.
                return right_bases_before_shared_handle + graph_path_offset(left) + graph_length(left);
            } else {
                // Neither path has the start handle of the other.
                // We could maybe come up with some notion of overlap between points along the paths, but we can't do it for the extensions as a whole.
                // TODO: is this going to make the overall algorithm work well when these e.g. start/end on SNP nodes?
                return 0;
            }
        }
    
    }
                                    
    /**
     * Return the amount by which the end of the left item is past the
     * position before the start of the right item, in the read. Returns 0 if
     * they do not actually overlap.
     * 
     * Can return a number larger than the length of one item if it is
     * contained in the other.
     */
    virtual size_t get_read_overlap(const Item& left,
                                    const Item& right) const {
        size_t l = read_end(left);
        size_t r = read_start(right);
        if (l < r) {
            return 0;
        }
        return l - r;
    }

    /**
     * Get the minimum graph distance between the end of the left item and the
     * position before the start of the right item. Returns
     * std::numeric_limits<size_t>::max() if there is no route to take.
     *
     * Graph must be set.
     */
    virtual size_t get_graph_distance(const Item& left,
                                      const Item& right) const {
    
        if (!distance_source) {
            return numeric_limits<size_t>::max();
        }
        
        // Find where the left extension past-ends
        pos_t left_past_end = graph_end(left);
        // Find where the right one starts
        pos_t right_start = graph_start(right);
        
        // Ask the distance source about it
        return distance_source->get_distance(left_past_end, right_start);
    }
    
    /**
     * Get the distance in the read between two items, or 0 if they abut.
     * Returns std::numeric_limits<size_t>::max() if they overlap.
     */
    virtual size_t get_read_distance(const Item& left,
                                     const Item& right) const {
        size_t l = read_end(left);
        size_t r = read_start(right);
        if (r < l) {
            return std::numeric_limits<size_t>::max();
        }
        return r - l;
    }
    
    /**
     * Run checks to make sure the item is self-consistent.
     * Graph must be set.
     */
    virtual void validate(const Item& item, const std::string& full_read_sequence) const {
        // By default, do nothing
    }
    
    /**
     * Turn an Item into something we can show to the user.
     */
    virtual std::string to_string(const Item& item) const {
        std::stringstream s;
        s << "{R" << this->read_start(item) << "->" << this->read_end(item);
        if (this->graph) {
            s << "=G" << this->graph_start(item);
        }
        s << "}";
        return s.str();
    }
    
    /**
     * Turn a transition between Items into something we can show to the user.
     * Describe just the transition, not the items.
     */
    virtual std::string to_string(const Item& a, const Item& b) const {
        std::stringstream s;
        s << "{Rdist: " << this->get_read_distance(a, b);
        if (this->graph) {
            s << " Gdist: " << this->get_graph_distance(a, b);
        }
        s << "}";
        return s.str();
    }
};


/// This is how you chain up a bunch of GaplessExtension items
template<>
struct ChainingSpace<GaplessExtension, void>: public BaseChainingSpace<GaplessExtension> {
    using Item = GaplessExtension;
    
    // Keep the constructor
    using BaseChainingSpace<Item>::BaseChainingSpace;
    
    virtual ~ChainingSpace() = default;
    
    int score(const Item& item) const {
        return item.score;
    }
    
    size_t read_start(const Item& item) const {
        return item.read_interval.first;
    }
    
    size_t read_end(const Item& item) const {
        return item.read_interval.second;
    }
    
    pos_t graph_start(const Item& item) const {
        return make_pos_t(item.starting_position(*graph));
    }
    
    pos_t graph_end(const Item& item) const {
        return make_pos_t(item.tail_position(*graph));
    }
    
    size_t graph_path_size(const Item& item) const {
        return item.path.size();
    }
    
    handle_t graph_path_at(const Item& item, size_t index) const {
        return item.path[index];
    }
    
    size_t graph_path_offset(const Item& item) const {
        return item.offset;
    }
    
    virtual WFAAlignment to_wfa_alignment(const Item& item) const {
        // Handle mismatches in the GaplessExtension
        return WFAAlignment::from_extension(item);
    }
    
    bool has_perfect_chain(const VectorView<Item>& items) const {
        bool result;
        items.with_vector([&](const vector<Item>& dense_items) {
            // Once we're sure we have a dense vector we can call the
            // GaplessExtender function that answers this question, which
            // doesn't work with views.
            result = GaplessExtender::full_length_extensions(dense_items);
        });
        return result;
    }
    
};

/**
 * This is how you chain seeds that come from sources.
 */
template<typename Item, typename Source>
struct SourceChainingSpace: public BaseChainingSpace<Item> {
    // These seeds can't really be interpreted without their sources, which
    // they reference by index. Source is assumed to be MinimizerIndex::Minimizer.
    const VectorView<Source> sources;
    
    SourceChainingSpace(const VectorView<Source>& sources,
                        const ChainingScorer& scorer,
                        const SnarlDistanceIndex* distance_index,
                        const HandleGraph* graph,
                        DistanceSource* distance_source = nullptr) :
        BaseChainingSpace<Item>(scorer, distance_index, graph, distance_source), sources(sources) {
        
        // Nothing to do!
    }
    
    virtual ~SourceChainingSpace() = default;
    
    // API for sources
    
    virtual size_t source_read_start(const Source& source) const = 0;
    
    virtual size_t source_read_end(const Source& source) const = 0;
    
    virtual size_t source_read_length(const Source& source) const = 0;
    
    // Default implementation implements everything read-related on top of that.
    
    virtual size_t read_start(const Item& item) const {
        return source_read_start(this->sources[item.source]);
    }
    
    virtual size_t read_end(const Item& item) const {
        return source_read_end(this->sources[item.source]);
    }
    
    virtual size_t read_length(const Item& item) const {
        return source_read_length(this->sources[item.source]);
    }
};

/**
 * This is how you chain minimizer-based seeds
 */
template<typename Item, typename Source>
struct MinimizerSourceChainingSpace : public SourceChainingSpace<Item, Source> {

    // Source is assumed to be MinimizerIndex::Minimizer.

    MinimizerSourceChainingSpace(const VectorView<Source>& sources,
                  const ChainingScorer& scorer,
                  const SnarlDistanceIndex* distance_index,
                  const HandleGraph* graph,
                  DistanceSource* distance_source = nullptr) :
        SourceChainingSpace<Item, Source>(sources, scorer, distance_index, graph, distance_source) {
        
        // Nothing to do!
    }
    
    virtual ~MinimizerSourceChainingSpace() = default;
    
    /// Score items flat by minimizer length
    virtual int score(const Item& item) const {
        return this->scorer.match * this->sources[item.source].length;
    }
    
    // The seeds know either a start or an end position, depending on
    // minimizer orientation, and a corresponding graph position.
    // So we need to work out which of the start or end is actually seeded, and
    // walk out until we use the rest of the graph node or the whole k-kmer,
    // and that's our seed. 
    
    virtual size_t source_read_start(const Source& source) const {
        if (source.value.is_reverse) {
            // If we're reverse, the start is gotten by walking from the end.
            return this->source_read_end(source) - this->source_read_length(source);
        } else {
            // If we're forward, the start is the stored offset, and we walk right.
            return source.value.offset;
        }
    };
    
    virtual size_t source_read_end(const Source& source) const {
        if (source.value.is_reverse) {
            // If we're reverse, the past-end is the stored offset + 1, and we walk left.
            return source.value.offset + 1;
        } else {
            // If we're forward, the end is gotten by walking from the start.
            return this->source_read_start(source) + this->source_read_length(source);
        }
    };
    
    virtual size_t source_read_length(const Source& source) const {
        // No graph position without an item so just treat the whole thing as the source.
        return source.length;
    };
    
    size_t read_start(const Item& item) const {
        if (this->sources[item.source].value.is_reverse) {
            // If we're reverse, the start is gotten by walking from the end.
            return this->read_end(item) - this->read_length(item);
        } else {
            // If we're forward, the start is the stored offset, and we walk right.
            return this->sources[item.source].value.offset;
        }
    }
    
    size_t read_end(const Item& item) const {
        if (this->sources[item.source].value.is_reverse) {
            // If we're reverse, the past-end is the stored offset + 1, and we walk left.
            return this->sources[item.source].value.offset + 1;
        } else {
            // If we're forward, the end is gotten by walking from the start.
            return this->read_start(item) + this->read_length(item);
        }
    }
    
    size_t read_length(const Item& item) const {
        if (this->graph) {
            return this->graph_length(item);
        } else {
            // No graph so just treat the whole thing as the item.
            return this->sources[item.source].length;
        }
    }
    
    size_t graph_length(const Item& item) const {
        if (this->sources[item.source].value.is_reverse) {
            // If we're reverse, we know the matching at the end.
            handle_t end_handle = this->graph_path_at(item, 0);
            // Length in graph is min of either used node or minimizer length
            return std::min((size_t) this->sources[item.source].length,
                            offset(item.pos) + 1);
        } else {
            // If we're forward, we know the matching at the start
            handle_t start_handle = graph_path_at(item, 0);
            // Length in graph is min of either remaining node or minimizer length
            return std::min((size_t) this->sources[item.source].length,
                            this->graph->get_length(start_handle) - offset(item.pos));
        }
        
    }
    
    pos_t graph_start(const Item& item) const {
        if (this->sources[item.source].value.is_reverse) {
            // If we're reverse, we have the end position in the graph and need to walk it back.
            pos_t end = this->graph_end(item);
            return make_pos_t(id(end), is_rev(end), offset(end) - this->graph_length(item));
        } else {
            // If we're forward, we have the start position in the graph
            return item.pos;
        }
    }
    
    pos_t graph_end(const Item& item) const {
        if (this->sources[item.source].value.is_reverse) {
            // If we're reverse, we have the end position and need to make it a past-end.
            return make_pos_t(id(item.pos), is_rev(item.pos), offset(item.pos) + 1);
        } else {
            // If we're forward, we have the start position and need to walk it forward.
            pos_t start = this->graph_start(item);
            return make_pos_t(id(start), is_rev(start), offset(start) + this->graph_length(item));
        }
    }
    
    size_t graph_path_size(const Item& item) const {
        return 1;
    }
    
    handle_t graph_path_at(const Item& item, size_t index) const {
        return this->graph->get_handle(id(item.pos), is_rev(item.pos));
    }
    
    size_t graph_path_offset(const Item& item) const {
        return offset(this->graph_start(item));
    }
    
    void validate(const Item& item, const std::string& full_read_sequence) const {
        string read_seq = this->get_read_sequence(item, full_read_sequence);
        string graph_seq = this->get_graph_sequence(item);
        string key_seq = this->sources[item.source].forward_sequence();
        if (read_seq.empty() ||
            read_seq != graph_seq || !(
                this->sources[item.source].value.is_reverse ?
                std::equal(read_seq.rbegin(), read_seq.rend(), key_seq.rbegin())
                : std::equal(read_seq.begin(), read_seq.end(), key_seq.begin())
        )) {
            // Read and graph sequence have to match, and that sequence has to
            // be a prefix or suffix of the read-orientation minimizer key, as
            // appropriate.
            throw std::runtime_error("Sequence mismatch for hit of source " + std::to_string(item.source) + "/" + std::to_string(this->sources.size()) + " on oriented key " + key_seq + " with read " + read_seq + " and graph " + graph_seq);
        }
    }
};

/// This is how you chain up new seeds
template<typename Source>
struct ChainingSpace<NewSnarlSeedClusterer::Seed, Source> : public MinimizerSourceChainingSpace<NewSnarlSeedClusterer::Seed, Source> {
    using Item = NewSnarlSeedClusterer::Seed;
    
    ChainingSpace(const VectorView<Source>& sources,
                  const ChainingScorer& scorer,
                  const SnarlDistanceIndex* distance_index,
                  const HandleGraph* graph,
                  DistanceSource* distance_source = nullptr) :
        MinimizerSourceChainingSpace<Item, Source>(sources, scorer, distance_index, graph, distance_source) {
        
        // Nothing to do!
    }
    
    virtual ~ChainingSpace() = default;
    
    
};
<<<<<<< HEAD

/// This is how you chain up old seeds
template<typename Source>
struct ChainingSpace<SnarlSeedClusterer::Seed, Source> : public MinimizerSourceChainingSpace<SnarlSeedClusterer::Seed, Source> {
    using Item = SnarlSeedClusterer::Seed;
    
    ChainingSpace(const VectorView<Source>& sources,
                  const ChainingScorer& scorer,
                  const HandleGraph* graph) :
        MinimizerSourceChainingSpace<Item, Source>(sources, scorer, nullptr, graph) {
        
        // Nothing to do!
    }
    
    virtual ~ChainingSpace() = default;
};

=======
>>>>>>> fe8011c9
// For doing scores with backtracing, we use this type, which is a
// score and a number for the place we came from to get it.
// It can be maxed with std::max() as long as the destinations are all filled in right.
using traced_score_t = pair<int, size_t>;

/// Accessors for attributes of a type when used as a (possibly provenance-traced) DP table score.
template<typename Score>
struct score_traits {
    // We don't actually define the interface here, because templates don't do any sort of inheritance.
};

/// This is how to use a traced_score_t as a DP score, and all the operations
/// you can do with it.
template<>
struct score_traits<traced_score_t> {
    using Score = traced_score_t;
    
    /// What is the sentinel for an empty provenance?
    /// Use a function instead of a constant because that's easier when we're just a header.
    inline static size_t nowhere() {
        return numeric_limits<size_t>::max();
    }
    
    /// What's the default value for an empty table cell?
    /// Use a function instead of a constant because that's easier when we're just a header.
    inline static Score unset() {
        return {0, nowhere()};
    }
    
    /// Pack a score together with its provenance
    static Score annotate(int points, size_t from) {
        return {points, from};
    }

    /// Accessor to get the score
    static int& score(Score& s) {
        return s.first;
    }
    
    /// Accessor to get the score, when const
    static const int& score(const Score& s) {
        return s.first;
    }
    
    /// Accessor to get the source
    static size_t& source(Score& s) {
        return s.second;
    }
    
    /// Accessor to get the source, when const
    static const size_t& source(const Score& s) {
        return s.second;
    }
    
    /// Max in a score from a DP table. If it wins, record provenance.
    static void max_in(Score& dest, const vector<Score>& options, size_t option_number) {
        auto& option = options[option_number];
        if (score(option) > score(dest) || source(dest) == nowhere()) {
            // This is the new winner.
            score(dest) = score(option);
            source(dest) = option_number;
        }
    }
    
    /// Get a score from a table and record provenance in it.
    static Score score_from(const vector<Score>& options, size_t option_number) {
        traced_score_t got = options[option_number];
        source(got) = option_number;
        return got;
    }
    
    /// Add (or remove) points along a route to somewhere. Return a modified copy.
    static Score add_points(const Score& s, int adjustment) {
        return annotate(score(s) + adjustment, source(s));
    }
};

/// This is how to use an int as a DP score, and all the operations you can do
/// with it.
template<>
struct score_traits<int> {
    using Score = int;
    
    /// What is the sentinel for an empty provenance?
    /// Use a function instead of a constant because that's easier when we're just a header.
    inline static size_t nowhere() {
        return numeric_limits<size_t>::max();
    }
    
    /// What's the default value for an empty table cell?
    /// Use a function instead of a constant because that's easier when we're just a header.
    inline static Score unset() {
        return 0;
    }

    /// Pack a score together with its provenance
    static Score annotate(int points, size_t from) {
        return points;
    }

    /// Accessor to get the score.
    static Score& score(int& s) {
        return s;
    }
    
    /// Accessor to get the score, when const.
    static const Score& score(const int& s) {
        return s;
    }
    
    /// Accessor to get the source, when const (always nowhere)
    static size_t source(const int& s) {
        return nowhere();
    }
    // Note that source can't be set.
    
    /// Max in a score from a DP table. If it wins, record provenance.
    static void max_in(Score& dest, const vector<Score>& options, size_t option_number) {
        dest = std::max(dest, options[option_number]);
    }
    
    /// Get a score from a table.
    static Score score_from(const vector<Score>& options, size_t option_number) {
        return options[option_number];
    }
    
    /// Add (or remove) points along a route to somewhere. Return a modified copy.
    static Score add_points(const Score& s, int adjustment) {
        return s + adjustment;
    }
};

/// Print operator
ostream& operator<<(ostream& out, const traced_score_t& value);

/**
 * When making a chain, we need to be able to control how far back we look for
 * previous items to connect to. For controling this, we have a lookback
 * strategy.
 *
 * To control the strategy, you instantiate a subclass of this calss and configure its fields.
 *
 * To use the strategy, you call setup_problem() on it to get a
 * LookbackStrategy::Problem, which is per-chaining-problem scratch. Then you
 * use that lookback problem while solving your chaining problem, in a single
 * thread, and then throw it away.
 */
class LookbackStrategy {
public:
    /// When asked about a transition, we can check that item, skip that item
    /// and look at more before it, or stop looking.
    enum verdict_t {
        CHECK,
        SKIP,
        STOP
    };
    
    /**
     * Individual problem scratch that gets made from the strategy, like a factory.
     * Strategy must always outlive its problems.
     */
    class Problem {
    public:
        /**
         * Start working on a new destination. Destinations should be visited in
         * increasing order of read start position.
         *
         * Must be called before should_check().
         */
        virtual void advance() = 0;
        
        /**
         * Tell the problem that the given item is at the given graph position.
         * Lets the problem remember this and do a bit of its own clustering.
         */
        virtual void place_in_graph(size_t item, const pos_t& graph_pos, const SnarlDistanceIndex& distance_index, const HandleGraph& graph);
        
        /**
         * Determine if we should consider a transition between two items, given
         * their read distance and the predecessor's achieved score. Counts the
         * transition as a possibility.
         */
        virtual verdict_t should_check(size_t item_a, size_t item_b, size_t read_distance, int item_a_score) = 0;
        
        /**
         * Report that we considered a connection between two items, and found them
         * to be at the given read distance, and the given graph distance, and that
         * the transition had the given score. Distances should be
         * std::numeric_limits<size_t>::max() for things that are unreachable, and
         * the score should be std::numeric_limits<int>::min() if the transition is
         * otherwise disallowed.
         *
         * For a given destination, should be called for each source in decreasing
         * order of end position.
         */
        virtual void did_check(size_t item_a, size_t item_b, size_t read_distance, const size_t* graph_distance, int transition_score, int achieved_score) = 0;
        
        // Since we will use a pointer to this base class to own derived
        // classes, we need a virtual destructor. 
        virtual ~Problem() = default;
    };

    /**
     * Set up a new problem over the given number of items. Thread safe.
     *
     * We need to use a pointer here because the problem scratch for different
     * lookback control strategies can be of different sizes.
     */
    virtual std::unique_ptr<Problem> setup_problem(size_t item_count) const = 0;
};

/**
 * Lookback strategy that allows a certain number of total items, a certain
 * base pair distance, and a certain number of "good" items.
 */
class FlatLimitLookbackStrategy : public LookbackStrategy {
public:
    /// How many items will we look at total?
    size_t lookback_items = 500;
    /// How many good items will we look at before stopping?
    size_t lookback_good_items = 10;
    /// How many reachable items will we look at before stopping?
    size_t lookback_reachable_items = 500;
    
    /// How far back should we look before stopping.
    size_t lookback_bases = 1000;
    
    virtual std::unique_ptr<LookbackStrategy::Problem> setup_problem(size_t item_count) const;
    
    class Problem : public LookbackStrategy::Problem {
    public:
        Problem(const FlatLimitLookbackStrategy& parent);
    
        virtual void advance();
        virtual verdict_t should_check(size_t item_a, size_t item_b, size_t read_distance, int item_a_score);
        virtual void did_check(size_t item_a, size_t item_b, size_t read_distance, const size_t* graph_distance, int transition_score, int achieved_score);
        
        virtual ~Problem() = default;
        
    protected:
        const FlatLimitLookbackStrategy& strategy;
        size_t lookback_items_used = 0;
        size_t lookback_good_items_used = 0;
        size_t lookback_reachable_items_used = 0;
        int best_achieved_score = 0;
    };
};

/**
 * Lookback strategy that progressively doubles the lookback distance until
 * something with a positive overall score is found, or a hard limit is hit.
 */
class ExponentialLookbackStrategy : public LookbackStrategy {
public:
    /// How far back should we look before stopping, max?
    size_t lookback_bases = 200;
    /// How far should our initial search go?
    size_t initial_search_bases = 10;
    /// How much should we increase by?
    double scale_factor = 2.0;
    /// How many points can we lose on a transition per max distance and still have it be good?
    double min_good_transition_score_per_base = -0.1;
    
    virtual std::unique_ptr<LookbackStrategy::Problem> setup_problem(size_t item_count) const;
    
    class Problem : public LookbackStrategy::Problem {
    public:
        Problem(const ExponentialLookbackStrategy& parent);
    
        virtual void advance();
        virtual verdict_t should_check(size_t item_a, size_t item_b, size_t read_distance, int item_a_score);
        virtual void did_check(size_t item_a, size_t item_b, size_t read_distance, const size_t* graph_distance, int transition_score, int achieved_score);
        
        virtual ~Problem() = default;
        
    protected:
        const ExponentialLookbackStrategy& strategy;
        size_t limit;
        int best_transition_found;
        int best_achieved_score;
        bool good_score_found;
    };
};

/**
 * Lookback strategy that uses exponential limits and buckets items by graph reachability.
 */
class BucketLookbackStrategy : public LookbackStrategy {
public:
    /// How far back should we look before stopping, max?
    size_t lookback_bases = 200;
    /// How far should our initial search go?
    size_t initial_search_bases = 10;
    /// How much should we increase by?
    double scale_factor = 2.0;
    /// How many points can we lose on a transition per max distance and still have it be good?
    double min_good_transition_score_per_base = -0.1;
    /// How far apart should things need to be to be different buckets?
    /// TODO: What if the point at which we tick over this happens to divide the true chain?
    size_t bucket_limit = 50000;
    /// How far must an indel go in bucket coordinates to prohibit crossing it? Item lengths can count against this.
    size_t max_inferred_indel = 1100;
    /// How much should the bucket coordinates of two things differ before we decide not to check for a path between them, even when we can't actually lower-bound the distance?
    size_t max_suspicious_bucket_coordinate_difference = 10000;
    
    virtual std::unique_ptr<LookbackStrategy::Problem> setup_problem(size_t item_count) const;
    
    class Problem : public LookbackStrategy::Problem {
    public:
        Problem(const BucketLookbackStrategy& parent);
    
        virtual void advance();
        virtual void place_in_graph(size_t item, const pos_t& graph_pos, const SnarlDistanceIndex& distance_index, const HandleGraph& graph);
        virtual verdict_t should_check(size_t item_a, size_t item_b, size_t read_distance, int item_a_score);
        virtual void did_check(size_t item_a, size_t item_b, size_t read_distance, const size_t* graph_distance, int transition_score, int achieved_score);
        
        virtual ~Problem() = default;
        
    protected:
        const BucketLookbackStrategy& strategy;
        size_t limit;
        int best_transition_found;
        int best_achieved_score;
        bool good_score_found;
        std::vector<pos_t> bucket_heads;
        std::vector<size_t> bucket_sizes;
        std::unordered_map<size_t, size_t> item_to_head;
        std::unordered_map<size_t, size_t> item_to_coordinate;
    };
};

/**
 * Get rid of items that are shadowed or contained by (or are identical to) others.
 * We assume that if the start and end positions put you on the same diagonals
 * on the same nodes, where the middle of the path goes doesn't matter.
 *
 * Erases items that didn't survive from indexes, and sorts them by read start
 * position.
 */
template<typename Item, typename Source = void>
void sort_and_shadow(const std::vector<Item>& items, std::vector<size_t>& indexes, const ChainingSpace<Item, Source>& space);

/**
 * Get rid of items that are shadowed or contained by (or are identical to) others.
 * We assume that if the start and end positions put you on the same diagonals
 * on the same nodes, where the middle of the path goes doesn't matter.
 *
 * Erases items that didn't survive from items, and sorts them by read start
 * position.
 */
template<typename Item, typename Source = void>
void sort_and_shadow(std::vector<Item>& items, const ChainingSpace<Item, Source>& space);

// These next functions all have to be templated on "Collection" if we want to
// ever be able to call them with vectors. An implicit conversion to
// VectorView doesn't count when type deduction is happening, so we can;t just
// use VectorView as the collection type. 

/**
 * Fill in the given DP table for the best chain score ending with each
 * item. Returns the best observed score overall from that table,
 * with provenance to its location in the table, if tracked in the type.
 * Assumes some items exist.
 *
 * Input items must be sorted by start position in the read.
 *
 * Takes the given per-item bonus for each item collected.
 *
 * Uses a finite lookback in items and in read bases when checking where we can
 * come from to reach an item. Also, once a given number of good-looking
 * predecessor items have been found, stop looking back.
 *
 * Limits transitions to those involving indels of the given size or less, to
 * avoid very bad transitions.
 */
template<typename Score, typename Item, typename Source = void, typename Collection = VectorView<Item>>
Score chain_items_dp(vector<Score>& best_chain_score,
                     const Collection& to_chain,
                     const ChainingSpace<Item, Source>& space,
                     const LookbackStrategy& lookback_strategy = ExponentialLookbackStrategy(),
                     int item_bonus = 0,
                     size_t max_indel_bases = 10000);

/**
 * Trace back through in the given DP table from the best chain score.
 */
template<typename Score, typename Item, typename Source = void, typename Collection = VectorView<Item>>
vector<size_t> chain_items_traceback(const vector<Score>& best_chain_score,
                                     const Collection& to_chain,
                                     const Score& best_past_ending_score_ever,
                                     const ChainingSpace<Item, Source>& space);

/**
 * Chain up the given group of items. Determines the best score and
 * traceback that can be obtained by chaining items together.
 *
 * Input items must be sorted by start position in the read.
 *
 * Returns the score and the list of indexes of items visited to achieve
 * that score, in order.
 */
template<typename Item, typename Source = void, typename Collection = VectorView<Item>>
pair<int, vector<size_t>> find_best_chain(const Collection& to_chain,
                                          const algorithms::ChainingSpace<Item, Source>& space);

/**
 * Score the given group of items. Determines the best score that can be
 * obtained by chaining items together.
 *
 * Input items must be sorted by start position in the read.
 */
template<typename Item, typename Source = void, typename Collection = VectorView<Item>>
int score_best_chain(const Collection& to_chain,
                     const ChainingSpace<Item, Source>& space);
                     
/**
 * Look at the sources which occur between the given items in the read, and
 * locate their hits that occur in the part of the graph around the given items
 * in the graph, if any. Graph search is limited by max_fallow_search_distance. 
 *
 * Takes a lazy place to put an inverse of the source score
 * order sort (which is the space they are numbered in for item
 * references), from the space's sources view.
 *
 * Also takes a function which, when given a Source and the sorted IDs of a
 * subgraph, calls back with each pos_t in the subgraph that can correspond to
 * the source to form an Item.
 *
 * Returns new, forged items in ascending order by read start position. 
 *
 * Forged items will not have all fields set. They will only have locations and
 * sources.
 *
 * TODO: Use a different kind of item type to avoid this forgery!
 */
template<typename Item, typename Source>
vector<Item> reseed_fallow_region(const Item& left,
                                  const Item& right,
                                  const ChainingSpace<Item, Source>& space,
                                  std::unique_ptr<VectorViewInverse>& source_sort_inverse,
                                  size_t read_length,
                                  const std::function<void(const Source&, const std::vector<nid_t>&, const std::function<void(const pos_t&)>&)>& for_each_pos_for_source_in_subgraph,
                                  size_t max_fallow_search_distance = 10000);
                                  
/**
 * Look at the sources which occur between the given collections of items in
 * the read, and locate their hits that occur in the part of the graph around
 * the given items in the graph, if any. Graph search is limited by
 * max_fallow_search_distance.
 *
 * If either collection is empty, searcches between the read start/end and the
 * items in the other collection.
 *
 * Takes a lazy place to put an inverse of the source score
 * order sort (which is the space they are numbered in for item
 * references), from the space's sources view.
 *
 * Also takes a function which, when given a Source and the sorted IDs of a
 * subgraph, calls back with each pos_t in the subgraph that can correspond to
 * the source to form an Item.
 *
 * Returns new, forged items in ascending order by read start position. 
 *
 * Forged items will not have all fields set. They will only have locations and
 * sources.
 *
 * TODO: Use a different kind of item type to avoid this forgery!
 */
template<typename Item, typename Source, typename Collection=VectorView<Item>>
vector<Item> reseed_fallow_region(const Collection& left_items,
                                  const Collection& right_items,
                                  const ChainingSpace<Item, Source>& space,
                                  std::unique_ptr<VectorViewInverse>& source_sort_inverse,
                                  size_t read_length, 
                                  const std::function<void(const Source&, const std::vector<nid_t>&, const std::function<void(const pos_t&)>&)>& for_each_pos_for_source_in_subgraph,
                                  size_t max_fallow_search_distance = 10000);

/**
 * Reseed all fallow regions (regions in the read where the distance
 * between items, or an item and the end of the read, is at least
 * fallow_region_size) by locating hits of the given sources that occur in the
 * part of the graph between existing items.
 *
 * Takes a lazy place to put an inverse of the source score
 * order sort (which is the space they are numbered in for item
 * references), from the space's sources view.
 *
 * Also takes a function which, when given a Source and the sorted IDs of a
 * subgraph, calls back with each pos_t in the subgraph that can correspond to
 * the source to form an Item.
 *
 * item_storage is a collection of items, and sorted_item_indexes is index
 * numbers in that collection of items, sorted by start position in the read.
 *
 * Updates item_storage with newely-found forged items (which only have
 * their position and source fields set), and updates
 * sorted_item_indexes to sort the newly expanded list of items in read
 * order.
 *
 * Returns some statistics: the number of fallow regions found, and the length
 * of the longest one.
 */
template<typename Item, typename Source>
pair<size_t, size_t> reseed_fallow_regions(vector<Item>& item_storage,
                                           vector<size_t>& sorted_item_indexes,
                                           const ChainingSpace<Item, Source>& space,
                                           std::unique_ptr<VectorViewInverse>& source_sort_inverse,
                                           size_t read_length,
                                           const std::function<void(const Source&, const std::vector<nid_t>&, const std::function<void(const pos_t&)>&)>& for_each_pos_for_source_in_subgraph,
                                           size_t max_fallow_search_distance = 10000,
                                           size_t fallow_region_size = 200);

// --------------------------------------------------------------------------------

// Template implementations

template<typename Item, typename Source = void>
void sort_and_shadow(const std::vector<Item>& items, std::vector<size_t>& indexes, const ChainingSpace<Item, Source>& space) {
    
    // Sort the indexes by read start ascending, and read end descending
    std::sort(indexes.begin(), indexes.end(), [&](const size_t& a, const size_t& b) {
        auto& a_item = items[a];
        auto& b_item = items[b];
        auto a_start = space.read_start(a_item);
        auto b_start = space.read_start(b_item);
        // a should be first if it starts earlier, or starts atthe same place and ends later.
        return (a_start < b_start || (a_start == b_start && space.read_end(a_item) > space.read_end(b_item)));
    });
    
    // Keep a collection of the diagonal pairs that are already represented,
    // and the read end position of the latest-ending item on those pairs that
    // we have taken. A diagonal is defined as a graph node ID, a graph strand,
    // and the difference between the graph offset and the read position. So we
    // can represent them with pos_t, and subtract the read position out of the
    // stored offset to make them.
    std::unordered_map<std::pair<pos_t, pos_t>, size_t> diagonal_progress;
    
    // Scan through and make a new collection of indexes, keeping the first on
    // any pair of diagonals, which will thus be the one with the earliest
    // start, and within those the latest end. Since we need to keep items
    // which partially overlap but don't contain each other, we also keep an
    // item if it is the new latest-ending thing we've seen for a pair of
    // diagonals.
    std::vector<size_t> kept_indexes;
    kept_indexes.reserve(indexes.size());
    for (auto i : indexes) {
        // For each item we might keep
        auto& item = items[i];
        // Fetch out the read bounds so we can reuse them
        auto item_read_start = space.read_start(item);
        auto item_read_end = space.read_end(item);
        
        // Prepare the key of the diagonals it visits
        std::pair<pos_t, pos_t> diagonal = std::make_pair(space.graph_start(item), space.graph_end(item));
        // Make the offsets store a difference between graph and read offset so
        // they really represent diagonals.
        get_offset(diagonal.first) -= item_read_start;
        get_offset(diagonal.second) -= item_read_end;
        
        auto& furthest_read_end = diagonal_progress[diagonal];
        if (furthest_read_end < item_read_end) {
            // This is the first, or latest-ending, item seen on this diagonal.
            // If there was an earlier-ending item taken, we know it started before this one, because of iteration order.
            // So take this item.
            kept_indexes.push_back(i);
            // And record that we got out this far
            furthest_read_end = item_read_end;
#ifdef debug_chaining
            std::cerr << "Keep " << space.to_string(item) << " which gets us to R" << furthest_read_end << " on diagonal (" << diagonal.first << ", " << diagonal.second << ")"  << std::endl;
#endif
        } else {
#ifdef debug_chaining
            std::cerr << "Discard " << space.to_string(item) << " as shadowed because we already got to R" << furthest_read_end << " on diagonal (" << diagonal.first << ", " << diagonal.second << ")"  << std::endl;
#endif
        }
    }
    
    // Replace the indexes with the sorted and deduplicated ones.
    indexes = std::move(kept_indexes);
}

template<typename Item, typename Source = void>
void sort_and_shadow(std::vector<Item>& items, const ChainingSpace<Item, Source>& space) {
    // Use the index-based implementation and then apply those indexes
    std::vector<size_t> indexes = range_vector(items.size());
    sort_and_shadow(items, indexes, space);
    std::vector<Item> kept_items;
    kept_items.reserve(indexes.size());
    for (auto& index : indexes) {
        kept_items.emplace_back(std::move(items[index]));
    }
    items = std::move(kept_items);
}

template<typename Score, typename Item, typename Source, typename Collection>
Score chain_items_dp(vector<Score>& best_chain_score,
                     const Collection& to_chain,
                     const ChainingSpace<Item, Source>& space,
                     const LookbackStrategy& lookback_strategy,
                     int item_bonus,
                     size_t max_indel_bases) {
    
    DiagramExplainer diagram;
    diagram.add_globals({{"rankdir", "LR"}});
    
    // Grab the traits into a short name so we can use the accessors concisely.
    using ST = score_traits<Score>;

#ifdef debug_chaining
    cerr << "Chaining group of " << to_chain.size() << " items" << endl;
#endif
    
    // We want to consider all the important transitions in the graph of what
    // items can come before what other items. We aren't allowing any
    // transitions between items that overlap in the read. We're going through
    // the destination items in order by read start, so we should also keep a
    // list of them in order by read end, and sweep a cursor over that, so we
    // always know the fisrt item that overlaps with or passes the current
    // destination item, in the read. Then when we look for possible
    // predecessors of the destination item, we can start just before there and
    // look left.
    vector<size_t> read_end_order = sort_permutation(to_chain.begin(), to_chain.end(), [&](const Item& a, const Item& b) {
        return space.read_end(a) < space.read_end(b);
    });
    // We use first overlapping instead of last non-overlapping because we can
    // just initialize first overlapping at the beginning and be right.
    auto first_overlapping_it = read_end_order.begin();
    
    // Make our DP table big enough
    best_chain_score.resize(to_chain.size(), ST::unset());
    
    // What's the winner so far?
    Score best_score = ST::unset();
    
    // Set up the lookback tracking so we know when to stop looking at
    // predecessors.
    std::unique_ptr<LookbackStrategy::Problem> lookback_problem = lookback_strategy.setup_problem(to_chain.size());
    
    for (size_t i = 0; i < to_chain.size(); i++) {
        // For each item
        auto& here = to_chain[i];
        
        while (space.read_end(to_chain[*first_overlapping_it]) <= space.read_start(here)) {
            // Scan ahead through non-overlapping items that past-end too soon,
            // to the first overlapping item that ends earliest.
            // Ordering physics *should* constrain the iterator to not run off the end.
            ++first_overlapping_it;
            assert(first_overlapping_it != read_end_order.end());
        }
        
        // How many points is it worth to collect?
        auto item_points = space.score(here) + item_bonus;
        
        std::string here_gvnode = "i" + std::to_string(i);
        
        // If we come from nowhere, we get those points.
        best_chain_score[i] = std::max(best_chain_score[i], ST::annotate(item_points, ST::nowhere()));
        
#ifdef debug_chaining
        cerr << "Look at transitions to #" << i
            << " at " << space.to_string(here);
        cerr << endl;
#endif

#ifdef debug_chaining
        cerr << "\tFirst item overlapping #" << i << " beginning at " << space.read_start(here) << " is #" << *first_overlapping_it << " past-ending at " << space.read_end(to_chain[*first_overlapping_it]) << " so start before there." << std::endl;
#endif
        
        if (space.graph && space.distance_index) {
            // Tell the lookback problem where we are in the graph.
            lookback_problem->place_in_graph(i, space.graph_start(here), *space.distance_index, *space.graph);
        }

        // Start considering predecessors for this item.
        lookback_problem->advance();
        auto predecessor_index_it = first_overlapping_it;
        while (predecessor_index_it != read_end_order.begin()) {
            --predecessor_index_it;
            // For each source that ended before here started, in reverse order by end position...
            auto& source = to_chain[*predecessor_index_it];
            
#ifdef debug_chaining
            cerr << "\tConsider transition from #" << *predecessor_index_it << ": " << space.to_string(source) << endl;
#endif

            // How far do we go in the read?
            size_t read_distance = space.get_read_distance(source, here);

            // See if this looks like a promising source.
            LookbackStrategy::verdict_t verdict = lookback_problem->should_check(*predecessor_index_it, i, read_distance, ST::score(best_chain_score[*predecessor_index_it]));
            if (verdict == LookbackStrategy::STOP) {
#ifdef debug_chaining
                cerr << "\t\tStop because the lookback strategy says so." << endl;
#endif
                break;
            } else if (verdict == LookbackStrategy::SKIP) {
#ifdef debug_chaining
                cerr << "\t\tSkip because the lookback strategy says so." << endl;
#endif
                continue;
            }
            
            // Now it's safe to make a distance query
#ifdef debug_chaining
            cerr << "\t\tCome from score " << best_chain_score[*predecessor_index_it]
                << " across " << space.to_string(source, here) << endl;
#endif
            
            // We will actually evaluate the source.
            
            // How far do we go in the graph?
            // We use a pointer as an optional.
            size_t graph_distance_storage;
            size_t* graph_distance_ptr;
            if (space.graph) {
                graph_distance_storage = space.get_graph_distance(source, here);
                graph_distance_ptr = &graph_distance_storage;
            } else {
                graph_distance_ptr = nullptr;
            }
            
            // How much does it pay (+) or cost (-) to make the jump from there
            // to here?
            // Don't allow the transition if it seems like we're going the long
            // way around an inversion and needing a huge indel.
            int jump_points = space.scorer.score_transition(read_distance, graph_distance_ptr, max_indel_bases);
            // And how much do we end up with overall coming from there.
            int achieved_score;
            
            if (jump_points != numeric_limits<int>::min()) {
                // Get the score we are coming from
                typename ST::Score source_score = ST::score_from(best_chain_score, *predecessor_index_it);
                
                // And the score with the transition and the points from the item
                typename ST::Score from_source_score = ST::add_points(source_score, jump_points + item_points);
                
                // Remember that we could make this jump
                best_chain_score[i] = std::max(best_chain_score[i],
                                               from_source_score);
                                               
#ifdef debug_chaining
                cerr << "\t\tWe can reach #" << i << " with " << source_score << " + " << jump_points << " from transition + " << item_points << " from item = " << from_source_score << endl;
#endif
                if (ST::score(from_source_score) > 0) {
                    // Only explain edges that were actual candidates since we
                    // won't let local score go negative
                    
                    std::string source_gvnode = "i" + std::to_string(*predecessor_index_it);
                    // Suggest that we have an edge, where the edges that are the best routes here are the most likely to actually show up.
                    diagram.suggest_edge(source_gvnode, here_gvnode, here_gvnode, ST::score(from_source_score), {
                        {"label", std::to_string(jump_points)},
                        {"weight", std::to_string(std::max<int>(1, ST::score(from_source_score)))}
                    });
                }
                
                achieved_score = ST::score(from_source_score);
            } else {
#ifdef debug_chaining
                cerr << "\t\tTransition is impossible." << endl;
#endif
                achieved_score = std::numeric_limits<size_t>::min();
            }
            
            // Note that we checked out this transition and saw the observed scores and distances.
            lookback_problem->did_check(*predecessor_index_it, i, read_distance, graph_distance_ptr, jump_points, achieved_score);
        }
        
#ifdef debug_chaining
        cerr << "\tBest way to reach #" << i << " is " << best_chain_score[i] << endl;
#endif
        
        std::stringstream label_stream;
        label_stream << "#" << i << " " << space.to_string(here) << " = " << item_points << "/" << ST::score(best_chain_score[i]);
        diagram.add_node(here_gvnode, {
            {"label", label_stream.str()}
        });
        if (space.graph) {
            auto graph_start = space.graph_start(here);
            std::string graph_gvnode = "n" + std::to_string(id(graph_start)) + (is_rev(graph_start) ? "r" : "f");
            diagram.ensure_node(graph_gvnode, {
                {"label", std::to_string(id(graph_start)) + (is_rev(graph_start) ? "-" : "+")},
                {"shape", "box"}
            });
            // Show the item as connected to its source graph node
            diagram.add_edge(here_gvnode, graph_gvnode, {{"color", "gray"}});
            // Make the next graph node along the same strand
            std::string graph_gvnode2 = "n" + std::to_string(id(graph_start) + (is_rev(graph_start) ? -1 : 1)) + (is_rev(graph_start) ? "r" : "f");
            diagram.ensure_node(graph_gvnode2, {
                {"label", std::to_string(id(graph_start) + (is_rev(graph_start) ? -1 : 1)) + (is_rev(graph_start) ? "-" : "+")},
                {"shape", "box"}
            });
            // And show them as connected. 
            diagram.ensure_edge(graph_gvnode, graph_gvnode2, {{"color", "gray"}});
        }
        
        // See if this is the best overall
        ST::max_in(best_score, best_chain_score, i);
        
#ifdef debug_chaining
        cerr << "\tBest chain end so far: " << best_score << endl;
#endif
        
    }
    
    return best_score;
}

template<typename Score, typename Item, typename Source, typename Collection>
vector<size_t> chain_items_traceback(const vector<Score>& best_chain_score,
                               const Collection& to_chain,
                               const Score& best_past_ending_score_ever,
                               const ChainingSpace<Item, Source>& space) {
    
    // Now we need to trace back.
    vector<size_t> traceback;
    size_t here = score_traits<Score>::source(best_past_ending_score_ever);
    if (here != score_traits<Score>::nowhere()) {
#ifdef debug_chaining
        cerr << "Chain ends at #" << here << " " << space.to_string(to_chain[here])
            << " with score " << best_past_ending_score_ever << endl;
#endif
        while(here != score_traits<Score>::nowhere()) {
            traceback.push_back(here);
#ifdef debug_chaining
            cerr << "Which gets score " << best_chain_score[here] << endl;
#endif
            here = score_traits<Score>::source(best_chain_score[here]);
#ifdef debug_chaining
            if (here != score_traits<Score>::nowhere()) {
                cerr << "And comes after #" << here
                << " " << space.to_string(to_chain[here]) << endl;
            } else {
                cerr << "And is first" << endl;
            }
#endif
        }
        // Flip it around front-ways
        std::reverse(traceback.begin(), traceback.end());
    }
    
#ifdef debug_chaining
    cerr << "Best score of chain overall: " << best_past_ending_score_ever << endl;
#endif

    return traceback;
}

template<typename Item, typename Source, typename Collection>
pair<int, vector<size_t>> find_best_chain(const Collection& to_chain,
                                          const ChainingSpace<Item, Source>& space) {
                                                                 
    if (to_chain.empty()) {
        return std::make_pair(0, vector<size_t>());
    } else if (space.has_perfect_chain(to_chain)) {
        // These are full-length matches. We already have the score.
        return std::make_pair(space.score(to_chain[0]), vector<size_t>{0});
    } else {
        
        // We actually need to do DP
        vector<traced_score_t> best_chain_score;
        traced_score_t best_past_ending_score_ever = chain_items_dp(best_chain_score,
                                                                    to_chain,
                                                                    space);
        // Then do the traceback and pair it up with the score.
        return std::make_pair(
            score_traits<traced_score_t>::score(best_past_ending_score_ever),
            chain_items_traceback(best_chain_score, to_chain, best_past_ending_score_ever, space));
    }
}

template<typename Item, typename Source, typename Collection>
int score_best_chain(const Collection& to_chain,
                     const ChainingSpace<Item, Source>& space) {
    
    if (to_chain.empty()) {
        return 0;
    } else if (space.has_perfect_chain(to_chain)) {
        // These are full-length matches. We already have the score.
        return space.score(to_chain[0]);
    } else {
        // Do the DP but without the traceback.
        vector<int> best_chain_score;
        return algorithms::chain_items_dp(best_chain_score,
                                          to_chain,
                                          space);
    }
}

template<typename Item, typename Source>
vector<Item> reseed_fallow_region(const Item& left,
                                  const Item& right,
                                  const algorithms::ChainingSpace<Item, Source>& space,
                                  std::unique_ptr<VectorViewInverse>& source_sort_inverse,
                                  size_t read_length,
                                  const std::function<void(const Source&, const std::vector<nid_t>&, const std::function<void(const pos_t&)>&)>& for_each_pos_for_source_in_subgraph,
                                  size_t max_fallow_search_distance) {
                                  
    // We can just decide the pointers are really to std::array<const Item, 1>.
    const std::array<const Item, 1>* left_items((const std::array<const Item, 1>*)&left);
    const std::array<const Item, 1>* right_items((const std::array<const Item, 1>*)&right);
    
    return reseed_fallow_region<Item, Source, std::array<const Item, 1>>(*left_items, *right_items, space, source_sort_inverse, read_length, for_each_pos_for_source_in_subgraph, max_fallow_search_distance);
}

template<typename Item, typename Source, typename Collection>
vector<Item> reseed_fallow_region(const Collection& left_items,
                                  const Collection& right_items,
                                  const algorithms::ChainingSpace<Item, Source>& space,
                                  std::unique_ptr<VectorViewInverse>& source_sort_inverse,
                                  size_t read_length,
                                  const std::function<void(const Source&, const std::vector<nid_t>&, const std::function<void(const pos_t&)>&)>& for_each_pos_for_source_in_subgraph,
                                  size_t max_fallow_search_distance) {
    
    // Make sure we aren't being given no seeds
    assert(!left_items.empty() || !right_items.empty());
    
    // We have two seeds here, so there aren't no sources.
    // We know there must be a collection of sources in read order, so grab that.
    const vector<Source>& sources_in_read_order = *space.sources.items;
    
    // Find the range of indexes in read order for the source hits between
    // those of the bounding items.
    size_t range_begin = left_items.empty() ? 0 : std::numeric_limits<size_t>::max();
    for (auto& left : left_items) {
        range_begin = std::min(range_begin, space.sources.backing_index(left.source) + 1);
    }
    size_t range_end = right_items.empty() ? sources_in_read_order.size() : 0;
    for (auto& right : right_items) {
        range_end = std::max(range_end, space.sources.backing_index(right.source));
    }
    
    if (range_begin >= range_end) {
        // Not actually any sources between here in the read.
        return {};
    }
    
    // Determine bounds in read we care about
    size_t read_region_start = left_items.empty() ? 0 : std::numeric_limits<size_t>::max();
    for (auto& left : left_items) {
        read_region_start = std::min(read_region_start, space.read_end(left));
    }
    size_t read_region_end =  right_items.empty() ? read_length : 0;
    for (auto& right : right_items) {
        read_region_end = std::max(read_region_end, space.read_start(right));
    }
    
    // Decide how far we want to search
    size_t graph_distance = std::min(max_fallow_search_distance, (read_region_end - read_region_start) * 2);
    
    // Collect all the seed positions to extract around.
    std::vector<pos_t> seed_positions;
    seed_positions.reserve(left_items.size() + right_items.size());
    // And the distance from them in each direction to search
    std::vector<size_t> position_forward_max_dist;
    position_forward_max_dist.reserve(seed_positions.size());
    std::vector<size_t> position_backward_max_dist;
    position_backward_max_dist.reserve(seed_positions.size());
    
    for (auto& left : left_items) {
        // We look forward from all the left items
        seed_positions.push_back(space.graph_end(left));
        position_forward_max_dist.push_back(graph_distance);
        position_backward_max_dist.push_back(0);
    }
    for (auto& right : right_items) {
        // And we look back form all the right items
        seed_positions.push_back(space.graph_start(right));
        position_forward_max_dist.push_back(0);
        position_backward_max_dist.push_back(graph_distance);
    }
    
    // Extract the containing graph. We need the IDs in sorted order.
    // Because we are not cutting any nodes, node IDs don't change.
    vector<nid_t> sorted_ids;
    {
        HashGraph subgraph;
        algorithms::extract_containing_graph(space.graph, &subgraph, seed_positions, graph_distance);
        sorted_ids.reserve(subgraph.get_node_count());
        subgraph.for_each_handle([&](const handle_t& h) {
            sorted_ids.push_back(subgraph.get_id(h));
        });
    }
    std::sort(sorted_ids.begin(), sorted_ids.end());
    
#ifdef debug_reseeding
    cerr << "Reseeding " << (range_end - range_begin) << " sources against " << sorted_ids.size() << " graph nodes" << endl;
#endif
    
    // Find hits on these nodes, for the sources that are in the right part of the read, and forge items for them.
    vector<Item> forged_items;
    for (size_t i = range_begin; i < range_end; i++) {
        // For each source between the bounds
        const Source& m = sources_in_read_order[i];
        
        // We may see duplicates, so we want to do our own deduplication.
        unordered_set<pos_t> seen;
        
        // Find all its hits in the part of the graph between the bounds
        for_each_pos_for_source_in_subgraph(m, sorted_ids, [&](const pos_t& pos) {
            // So now we know pos corresponds to read base
            // m.value.offset, in the read's forward orientation.
            
            // Forge an item.
            forged_items.emplace_back();
            forged_items.back().pos = pos;
            // Run the read-order index it through the inverse permutation to
            // get the number everyone else will know it by.
            if (!source_sort_inverse) {
                // But lazily make sure we have the inverse permutation first.
                source_sort_inverse = std::make_unique<VectorViewInverse>(space.sources);
            }
            forged_items.back().source = (*source_sort_inverse)[i];
            
#ifdef debug_reseeding
            cerr << "Found new seed for read-order source " << i << " of " << space.to_string(forged_items.back()) << endl;
#endif

            // Now make sure that we don't produce any redundant items, either
            // with other ones we've produced, or with boundary items.
            
            // So, drop the item if it's not strictly between the bounding
            // items in the read, given what the space sees as its bounds.
            
            if (space.read_start(forged_items.back()) < read_region_start || space.read_end(forged_items.back()) > read_region_end) {
                // We've gone outside the bounds of the region we are supposed
                // to be working on, and might be shadowed by or shadow
                // something out there.
#ifdef debug_reseeding
                cerr << "\tNew seed is out of reseeding range " << read_region_start << "-" << read_region_end << " in read; discarding." << endl;
#endif
                forged_items.pop_back();
                return;
            }
        });
    }
    
    // Now we just need to make sure that our forged items don't shadow/duplicate each other.
    sort_and_shadow(forged_items, space);

    return forged_items;
}

template<typename Item, typename Source>
pair<size_t, size_t> reseed_fallow_regions(vector<Item>& item_storage,
                                           vector<size_t>& sorted_item_indexes,
                                           const algorithms::ChainingSpace<Item, Source>& space,
                                           std::unique_ptr<VectorViewInverse>& source_sort_inverse,
                                           size_t read_length,
                                           const std::function<void(const Source&, const std::vector<nid_t>&, const std::function<void(const pos_t&)>&)>& for_each_pos_for_source_in_subgraph,
                                           size_t max_fallow_search_distance,
                                           size_t fallow_region_size) {
    
    // You might think that we could just walk through all the items in read
    // order and do the gaps between successive items that are longer than the
    // threshold.
    //
    // But you would be wrong! Some items will be tied in read order, and place
    // the same piece of the read at different places in the graph. We need to
    // consider all participants in each tie set at each end of a break in the
    // items.
    //
    // Then we need to extract around all the bounds, in the correct
    // directions, at once, and get hits in all relevant parts of the graph. 
    
    // TODO: To really make sure we are getting the correct participants on the
    // left side, we really need to look at the items sorted by read end
    // position, so we can get everything ending a the same point. Or, we need
    // to get some latest-ending item on the left side of the gap, and
    // everything overlapping it.
    // For now we just group by read start position, which could mislead us
    // depending on where the graph node breaks are and how we define our
    // items' lengths.
    
    pair<size_t, size_t> statistics {0, 0};
    auto& fallow_region_count = statistics.first;
    auto& longest_fallow_region_length = statistics.second;
    
    // Make a VectorView over the items
    VectorView<Item> item_view {item_storage, sorted_item_indexes};
    
    // Make a set of items we started with or have found so far.
    // We need to track start position and end position, because we can have
    // reverse-strand minimizers produce hits that have different end
    // positions, but get cut off at the same start position.
    std::unordered_set<std::pair<std::pair<size_t, pos_t>, std::pair<size_t, pos_t>>> seen_items;
    for (auto& item : item_view) {
        // Make sure none of the initial items are duplicates.
        size_t read_start = space.read_start(item);
        pos_t graph_start = space.graph_start(item);
        size_t read_end = space.read_end(item);
        pos_t graph_end = space.graph_end(item);
        auto key = std::make_pair(std::make_pair(read_start, graph_start), std::make_pair(read_end, graph_end));
        auto found = seen_items.find(key);
        if (found != seen_items.end()) {
            throw std::runtime_error("Duplicate initial mapping " + space.to_string(item));
        }
        seen_items.emplace_hint(found, std::move(key));
    }
    
    // Use a function to reseed across a distance between two possibly-empty runs bounding a fallow region.
    auto reseed = [&](size_t read_distance, size_t left_run_start, size_t left_run_end, size_t right_run_start, size_t right_run_end) {
        // Count it
        fallow_region_count++;
        longest_fallow_region_length = std::max(longest_fallow_region_length, read_distance);
        
        // Find all the indexes of left items
        std::vector<size_t> left_indexes;
        left_indexes.reserve(left_run_end - left_run_start);
        for (size_t i = left_run_start; i != left_run_end; i++) {
            left_indexes.push_back(item_view.backing_index(i));
        }
        
        // And all the indexes of right items
        std::vector<size_t> right_indexes;
        right_indexes.reserve(right_run_end - right_run_start);
        for (size_t i = right_run_start; i != right_run_end; i++) {
            right_indexes.push_back(item_view.backing_index(i));
        }
    
#ifdef debug_reseeding
        cerr << "Reseeding between ";
        if (!left_indexes.empty()) {
            cerr << left_indexes.size() << " seeds near #" << item_view.backing_index(left_run_start)
                 << " " << space.to_string(item_view[left_run_start]);
        } else {
            cerr << "left read end";
        }
        cerr << " and ";
        if (!right_indexes.empty()) {
            cerr << right_indexes.size() << " seeds near #" << item_view.backing_index(right_run_start)
                << " " << space.to_string(item_view[right_run_start]);
        } else {
            cerr << "right read end";
        }
        cerr << endl;
#endif

        // Forge some fill-in items
        vector<Item> new_items = reseed_fallow_region({item_storage, left_indexes},
                                                      {item_storage, right_indexes},
                                                      space,
                                                      source_sort_inverse,
                                                      read_length,
                                                      for_each_pos_for_source_in_subgraph,
                                                      max_fallow_search_distance);
                                                      
        // The newly-found items are not going to be duplicates of
        // each other, but because reseeding subgraphs can overlap,
        // we might get the same exact hits multiple times in
        // apparently different fallow regions. So we just drop
        // duplicates now.
        //
        // TODO: Make the reseeding subgraphs not overlap so we
        // stop wasting time???
       
        size_t kept = 0;
        for (auto& item : new_items) {
            // Deduplicate the newly-found items with previous reseed queries.
            // TODO: We assume that identical bounds means identical items.
            size_t read_start = space.read_start(item);
            pos_t graph_start = space.graph_start(item);
            size_t read_end = space.read_end(item);
            pos_t graph_end = space.graph_end(item);
            auto key = std::make_pair(std::make_pair(read_start, graph_start), std::make_pair(read_end, graph_end));
            auto found = seen_items.find(key);
            if (found == seen_items.end()) {
                // Append the fill-in items onto the item storage vector. Safe to do
                // even when we're using a view over it.
                item_storage.emplace_back(std::move(item));
                seen_items.emplace_hint(found, std::move(key));
                kept++;
            }
        }
#ifdef debug_reseeding
        std::cerr << "Kept " << kept << " new seeds" << std::endl;
#endif
    };
    
    // Find the first run of things starting at the same place in the read.
    size_t current_run_start = 0;
    size_t current_run_end = 1;
    while (current_run_end < item_view.size() && space.read_start(item_view[current_run_end]) == space.read_start(item_view[current_run_start])) {
        // Scan until we find the next thing that starts after us.
        ++current_run_end;
    }
    
    if (space.read_start(item_view[current_run_start]) > fallow_region_size) {
        // Start to first run is fallow.
        // Note that all items in the run start at the same base.
        
        // Find all the indexes of current run items. Treat them as "right"
        reseed(space.read_start(item_view[current_run_start]), 0, 0, current_run_start, current_run_end);
    } else {
#ifdef debug_reseeding
        std::cerr << "No need to reseed from start of read at 0"
                  << " because run near #" << item_view.backing_index(current_run_start)
                  << " " << space.to_string(item_view[current_run_start]) 
                  << " is within " << fallow_region_size << " of read start" << std::endl;
#endif
    }
    
    while (current_run_end < item_view.size()) {
        // For each run of items sharing a start position and having something after them
        
        // Find all the next run items
        size_t next_run_start = current_run_end;
        size_t next_run_end = next_run_start + 1;
        while (next_run_end < item_view.size() && space.read_start(item_view[next_run_end]) == space.read_start(item_view[next_run_start])) {
            // Scan until we find the next thing that starts after us.
            ++next_run_end;
        }
        
        // Check read distance. TODO: Could vary depending on where the head item ends. Did we guarantee a sort by both ends?
        size_t read_distance = space.get_read_distance(item_view[current_run_start], item_view[next_run_start]);
        
        if (read_distance != std::numeric_limits<size_t>::max() && read_distance > fallow_region_size) {
            
            // Now we know that the items between current_run_start and current_run_end form a fallow region with the items between next_run_start and next_run_end.
            reseed(read_distance, current_run_start, current_run_end, next_run_start, next_run_end);
        }
        
        // Make the next run into the current run
        current_run_start = next_run_start;
        current_run_end = next_run_end;
    }
    
    // Find where the last seed ends in the read
    size_t current_run_read_end = 0;
    for (size_t i = current_run_start; i < current_run_end; i++) {
        current_run_read_end = std::max(current_run_read_end, space.read_end(item_view[i]));
    }
    if (read_length - current_run_read_end > fallow_region_size) {
        // Last run to end is fallow
        reseed(read_length - current_run_read_end, current_run_start, current_run_end, 0, 0);
    } else {
#ifdef debug_reseeding
        std::cerr << "No need to reseed to end of read at " << read_length
                  << " because run near #" << item_view.backing_index(current_run_start)
                  << " " << space.to_string(item_view[current_run_start]) << " that ends at "
                  << current_run_read_end << " is within " << fallow_region_size << " of read end" << std::endl;
#endif
    }
    
    if (item_storage.size() != sorted_item_indexes.size()) {
        // After filling in all the fallow regions, if we actually got any new
        // items, extend and re-sort sorted_item_indexes.
        // TODO: It would be nice to just do this as we go along and paste
        // together the index arrays, but the overlapping-item-run code makes
        // that fiddly because we don't just walk down the input index array.
        // So we re-sort instead.
        sorted_item_indexes.reserve(item_storage.size());
        while(sorted_item_indexes.size() < item_storage.size()) {
            sorted_item_indexes.push_back(sorted_item_indexes.size());
        }
        
        // TODO: De-duplicate sort code with the initial sort
        std::sort(sorted_item_indexes.begin(), sorted_item_indexes.end(), [&](const size_t& a, const size_t& b) -> bool {
            auto a_start = space.read_start(item_storage[a]);
            auto b_start = space.read_start(item_storage[b]);
            return a_start < b_start || (a_start == b_start && space.read_end(item_storage[a]) < space.read_end(item_storage[b]));
        });
    }
    
    return statistics;
}

}
}

#endif<|MERGE_RESOLUTION|>--- conflicted
+++ resolved
@@ -34,6 +34,8 @@
 #include "../handle.hpp"
 #include "../explainer.hpp"
 #include "../utility.hpp"
+
+#include <bdsg/hash_graph.hpp>
 
 namespace vg {
 namespace algorithms {
@@ -889,26 +891,7 @@
     
     
 };
-<<<<<<< HEAD
-
-/// This is how you chain up old seeds
-template<typename Source>
-struct ChainingSpace<SnarlSeedClusterer::Seed, Source> : public MinimizerSourceChainingSpace<SnarlSeedClusterer::Seed, Source> {
-    using Item = SnarlSeedClusterer::Seed;
-    
-    ChainingSpace(const VectorView<Source>& sources,
-                  const ChainingScorer& scorer,
-                  const HandleGraph* graph) :
-        MinimizerSourceChainingSpace<Item, Source>(sources, scorer, nullptr, graph) {
-        
-        // Nothing to do!
-    }
-    
-    virtual ~ChainingSpace() = default;
-};
-
-=======
->>>>>>> fe8011c9
+
 // For doing scores with backtracing, we use this type, which is a
 // score and a number for the place we came from to get it.
 // It can be maxed with std::max() as long as the destinations are all filled in right.
@@ -1884,7 +1867,7 @@
     // Because we are not cutting any nodes, node IDs don't change.
     vector<nid_t> sorted_ids;
     {
-        HashGraph subgraph;
+        bdsg::HashGraph subgraph;
         algorithms::extract_containing_graph(space.graph, &subgraph, seed_positions, graph_distance);
         sorted_ids.reserve(subgraph.get_node_count());
         subgraph.for_each_handle([&](const handle_t& h) {
