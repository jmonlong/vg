#ifndef VG_HTS_ALIGNMENT_EMITTER_HPP_INCLUDED
#define VG_HTS_ALIGNMENT_EMITTER_HPP_INCLUDED

/**
 * \file alignment_emitter.hpp
 *
 * Defines a system for emitting alignments and groups of alignments in multiple formats.
 */

#include <mutex>
#include <thread>
#include <vector>
#include <deque>

#include <htslib/hfile.h>
#include <htslib/hts.h>
#include <htslib/sam.h>

#include <vg/vg.pb.h>
#include <vg/io/protobuf_emitter.hpp>
#include <vg/io/stream_multiplexer.hpp>
#include "handle.hpp"
#include "vg/io/alignment_emitter.hpp"

namespace vg {
using namespace std;

using namespace vg::io;

/// Get an AlignmentEmitter that can emit to the given file (or "-") in the
/// given format. A table of contig lengths is required for HTSlib formats.
/// Automatically applies per-thread buffering, but needs to know how many OMP
/// threads will be in use.
/// If the alignments are spliced at known splice sites (i.e. edges in the graph),
/// the graph can be provided in order to form spliced CIGAR strings for the HTSlib
/// formats. Note: it must be castable to PathPositionHandleGraph to be used for splicing
/// Other output formats except GAF (for which it's required) ignore the graph.
unique_ptr<AlignmentEmitter> get_alignment_emitter(const string& filename, const string& format, 
                                                   const map<string, int64_t>& path_length, size_t max_threads,
                                                   const HandleGraph* graph = nullptr);

/*
 * A class that can write SAM/BAM/CRAM files from parallel threads
 */
class HTSWriter {
public:
    /// Create an HTSWriter writing to the given file (or "-") in the
    /// given HTS format ("SAM", "BAM", "CRAM"). path_length must map from
    /// contig name to length to include in the header. Sample names and read
    /// groups for the header will be guessed from the first reads. HTSlib
    /// positions will be read from the alignments' refpos, and the alignments
    /// must be surjected.
    HTSWriter(const string& filename, const string& format, const map<string, int64_t>& path_length, size_t max_threads);
    
    /// Tear down an HTSWriter and destroy HTSlib structures.
    ~HTSWriter();
    
    // Not copyable or movable
    HTSWriter(const HTSWriter& other) = delete;
    HTSWriter& operator=(const HTSWriter& other) = delete;
    HTSWriter(HTSWriter&& other) = delete;
    HTSWriter& operator=(HTSWriter&& other) = delete;
    
protected:
    
    /// We hack about with htslib's BGZF EOF footers, so we need to know how long they are.
    static const size_t BGZF_FOOTER_LENGTH;
    
    /// If we are doing output to a file, this will hold the open file. Otherwise (for stdout) it will be empty.
    unique_ptr<ofstream> out_file;
    /// This holds a StreamMultiplexer on the output stream, for sharing it
    /// between threads.
    vg::io::StreamMultiplexer multiplexer;
    
    /// This holds our format name, for later error messages.
    string format;
    
    /// Store the path length map until the header can be made.
    map<string, int64_t> path_length;
    
    /// To back our samFile*s, we need the hFILE* objects wrapping our C++
    /// streams. We need to manually flush these after HTS headers are written,
    /// since bgzf_flush, which samtools calls, closes a BGZF block and sends
    /// the data to the hFILE* but does not actually flush the hFILE*.
    /// These will be pointers to the hFILE* for each thread's samFile*. We may
    /// only use them while the samFile* they belong to is still open; closing
    /// the samFile* will free the hFILE* but not null it out of this vector.
    vector<hFILE*> backing_files;
    
    /// We make one samFile* per thread, on each thread's output stream form
    /// the multiplexer. As soon as we create them, we show them the header, so
    /// they are initialized properly. If they have not yet been filled in
    /// (because the header is not ready yet), they are null.
    vector<samFile*> sam_files;
    
    /// We need a header
    atomic<bam_hdr_t*> atomic_header;
    /// We also need a header string.
    /// Not atomic, because by the time we read it we know the header is ready
    /// and nobody is writing to it.
    string sam_header;
    /// If the header isn't present when we want to write, we need a mutex to control creating it.
    mutex header_mutex;
    
    /// Remember if we are outputting BGZF-compressed data or not.
    /// If we are, we trim off spurious EOF markers and append our own.
    bool output_is_bgzf;
    
    /// Remember the HTSlib mode string we need to open our files.
    string hts_mode;
    
<<<<<<< HEAD
=======
    /// Describe the given alignment as a CIGAR and start position.
    virtual void convert_alignment(const Alignment& aln, vector<pair<int, char>>& cigar, bool& pos_rev, int64_t& pos, string& path_name) const;
    
    /// Convert an unpaired alignment to HTS format.
    /// Header must have been created already.
    void convert_unpaired(Alignment& aln, bam_hdr_t* header, vector<bam1_t*>& dest);
    /// Convert a paired alignment to HTS format.
    /// Header must have been created already.
    void convert_paired(Alignment& aln1, Alignment& aln2, bam_hdr_t* header, int64_t tlen_limit,
                        vector<bam1_t*>& dest);
>>>>>>> 47c1b30d
    
    /// Write and deallocate a bunch of BAM records. Takes care of locking the
    /// file. Header must have been written already.
    void save_records(bam_hdr_t* header, vector<bam1_t*>& records, size_t thread_number);
    
    /// Make sure that the HTS header has been written, and the samFile* in
    /// sam_files has been created for the given thread.
    ///
    /// If the header has not been written, blocks until it has been written.
    ///
    /// If we end up being the thread to write it, sniff header information
    /// from the given alignment.
    ///
    /// Returns the header pointer, so we don't have to do another atomic read
    /// later.
    bam_hdr_t* ensure_header(const string& read_group, const string& sample_name, size_t thread_number);
    
    /// Given a header and a thread number, make sure the samFile* for that
    /// thread is initialized and ready to have alignments written to it. If
    /// true, actually writes the given header into the output file created by
    /// the multiplexer. If the samFile* was already initialized, flushes it
    /// out and makes a breakpoint.
    void initialize_sam_file(bam_hdr_t* header, size_t thread_number, bool keep_header = false);
};

/**
 * Emit Alignments to a stream in SAM/BAM/CRAM format.
 * Thread safe.
 */
class HTSAlignmentEmitter : public AlignmentEmitter, public HTSWriter {
public:
    /// Create an HTSAlignmentEmitter writing to the given file (or "-") in the
    /// given HTS format ("SAM", "BAM", "CRAM"). path_length must map from
    /// contig name to length to include in the header. Sample names and read
    /// groups for the header will be guessed from the first reads. HTSlib
    /// positions will be read from the alignments' refpos, and the alignments
    /// must be surjected.
    HTSAlignmentEmitter(const string& filename, const string& format,
                        const map<string, int64_t>& path_length, size_t max_threads);
    
    /// Tear down an HTSAlignmentEmitter and destroy HTSlib structures.
    ~HTSAlignmentEmitter() = default;
    
    // Not copyable or movable
    HTSAlignmentEmitter(const HTSAlignmentEmitter& other) = delete;
    HTSAlignmentEmitter& operator=(const HTSAlignmentEmitter& other) = delete;
    HTSAlignmentEmitter(HTSAlignmentEmitter&& other) = delete;
    HTSAlignmentEmitter& operator=(HTSAlignmentEmitter&& other) = delete;
    
    
    /// Emit a batch of Alignments.
    void emit_singles(vector<Alignment>&& aln_batch);
    /// Emit a batch of Alignments with secondaries. All secondaries must have
    /// is_secondary set already.
    void emit_mapped_singles(vector<vector<Alignment>>&& alns_batch);
    /// Emit a batch of pairs of Alignments.
    void emit_pairs(vector<Alignment>&& aln1_batch, vector<Alignment>&& aln2_batch,
        vector<int64_t>&& tlen_limit_batch);
    /// Emit the mappings of a batch of pairs of Alignments. All secondaries
    /// must have is_secondary set already.
    void emit_mapped_pairs(vector<vector<Alignment>>&& alns1_batch,
        vector<vector<Alignment>>&& alns2_batch, vector<int64_t>&& tlen_limit_batch);
    
private:
    
    virtual void convert_alignment(const Alignment& aln, vector<pair<int, char>>& cigar, bool& pos_rev, int64_t& pos, string& path_name) const;
    
    /// Convert an unpaired alignment to HTS format.
    /// Header must have been created already.
    void convert_unpaired(Alignment& aln, bam_hdr_t* header, vector<bam1_t*>& dest);
    /// Convert a paired alignment to HTS format.
    /// Header must have been created already.
    void convert_paired(Alignment& aln1, Alignment& aln2, bam_hdr_t* header, int64_t tlen_limit,
                        vector<bam1_t*>& dest);

};

/*
 * An HTSAlgnmentEmitter that tries to detect splice edges in
 * the input data so that they can be encoded as N CIGAR operations
 */
class SplicedHTSAlignmentEmitter : public HTSAlignmentEmitter {
    
public:
    
    SplicedHTSAlignmentEmitter(const string& filename, const string& format,
                               const map<string, int64_t>& path_length,
                               const PathPositionHandleGraph& graph,
                               size_t max_threads);
    
    ~SplicedHTSAlignmentEmitter() = default;
    
    /// The minimum length of a deletion relative to the path that will be coded as a splice junction in the CIGAR
    size_t min_splice_length = 20;
    
private:
    
    /// Override for convert alignment that converts splices implicitly
    void convert_alignment(const Alignment& aln, vector<pair<int, char>>& cigar, bool& pos_rev, int64_t& pos, string& path_name) const;
    
    /// Convert a spliced alignment against a path to a cigar. The alignment must be
    /// colinear along a path and contain only mappings on the path, but it can have
    /// deletions relative to the path that follow edges in the graph.
    vector<pair<int, char>> spliced_cigar_against_path(const Alignment& aln, const string& path_name, int64_t pos,
                                                       bool rev) const;
    
    /// Graph that alignments were aligned against
    const PathPositionHandleGraph& graph;
    
};


}


#endif<|MERGE_RESOLUTION|>--- conflicted
+++ resolved
@@ -108,20 +108,6 @@
     
     /// Remember the HTSlib mode string we need to open our files.
     string hts_mode;
-    
-<<<<<<< HEAD
-=======
-    /// Describe the given alignment as a CIGAR and start position.
-    virtual void convert_alignment(const Alignment& aln, vector<pair<int, char>>& cigar, bool& pos_rev, int64_t& pos, string& path_name) const;
-    
-    /// Convert an unpaired alignment to HTS format.
-    /// Header must have been created already.
-    void convert_unpaired(Alignment& aln, bam_hdr_t* header, vector<bam1_t*>& dest);
-    /// Convert a paired alignment to HTS format.
-    /// Header must have been created already.
-    void convert_paired(Alignment& aln1, Alignment& aln2, bam_hdr_t* header, int64_t tlen_limit,
-                        vector<bam1_t*>& dest);
->>>>>>> 47c1b30d
     
     /// Write and deallocate a bunch of BAM records. Takes care of locking the
     /// file. Header must have been written already.
