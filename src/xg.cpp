--- conflicted
+++ resolved
@@ -1662,11 +1662,7 @@
     size_t edges_to_count = g_iv[g + G_NODE_TO_COUNT_OFFSET];
     size_t edges_from_count = g_iv[g + G_NODE_FROM_COUNT_OFFSET];
     
-<<<<<<< HEAD
     // Where does each edge run start?
-=======
-    // Where does each edge run start? 
->>>>>>> 6b0f4767
     size_t to_start = g + G_NODE_HEADER_LENGTH;
     size_t from_start = g + G_NODE_HEADER_LENGTH + G_EDGE_LENGTH * edges_to_count;
     
