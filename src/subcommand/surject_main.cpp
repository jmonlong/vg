--- conflicted
+++ resolved
@@ -40,6 +40,7 @@
          << "    -l, --subpath-local     let the multipath mapping surjection produce local (rather than global) alignments" << endl
          << "    -i, --interleaved       GAM is interleaved paired-ended, so when outputting HTS formats, pair reads" << endl
          << "    -G, --gaf-input         input file is GAF instead of GAM" << endl
+         << "    -m, --gamp-input        input file is GAMP instead of GAM" << endl
          << "    -c, --cram-output       write CRAM to stdout" << endl
          << "    -b, --bam-output        write BAM to stdout" << endl
          << "    -s, --sam-output        write SAM to stdout" << endl
@@ -86,6 +87,7 @@
             {"subpath-local", required_argument, 0, 'l'},
             {"interleaved", no_argument, 0, 'i'},
             {"gaf-input", no_argument, 0, 'G'},
+            {"gamp-input", no_argument, 0, 'm'},
             {"cram-output", no_argument, 0, 'c'},
             {"bam-output", no_argument, 0, 'b'},
             {"sam-output", no_argument, 0, 's'},
@@ -99,7 +101,7 @@
         };
 
         int option_index = 0;
-        c = getopt_long (argc, argv, "hx:p:F:liGcbsN:R:f:C:t:SA",
+        c = getopt_long (argc, argv, "hx:p:F:liGmcbsN:R:f:C:t:SA",
                 long_options, &option_index);
 
         // Detect the end of the options.
@@ -131,6 +133,10 @@
 
         case 'G':
             input_format = "GAF";
+            break;
+                
+        case 'm':
+            input_format = "GAMP";
             break;
             
         case 'c':
@@ -222,8 +228,8 @@
     // if no paths were given take all of those in the index
     if (path_names.empty()) {
         xgidx->for_each_path_handle([&](path_handle_t path_handle) {
-                path_names.insert(xgidx->get_path_name(path_handle));
-            });
+            path_names.insert(xgidx->get_path_name(path_handle));
+        });
     }
 
     // Make a single thread-safe Surjector.
@@ -240,110 +246,100 @@
     // Count our threads
     int thread_count = get_thread_count();
 
-<<<<<<< HEAD
-    if (input_format == "GAM") {
+    if (input_format == "GAM" || "GAF") {
         
         // Set up output to an emitter that will handle serialization
         unique_ptr<AlignmentEmitter> alignment_emitter = get_alignment_emitter("-", output_format, path_length, thread_count,
                                                                                spliced ? xgidx : nullptr);
-        
-        get_input_file(file_name, [&](istream& in) {
-=======
-    if (input_format == "GAM" || "GAF") {
-
->>>>>>> dcf05082
-            if (interleaved) {
-                // GAM input is paired, and for HTS output reads need to know their pair partners' mapping locations.
-                // TODO: We don't preserve order relationships (like primary/secondary) beyond the interleaving.
-                function<void(Alignment&, Alignment&)> lambda = [&](Alignment& src1, Alignment& src2) {               
-                    // Make sure that the alignments are actually paired with each other
-                    // (proper fragment_prev/fragment_next). We want to catch people giving us
-                    // un-interleaved GAMs as interleaved.
-                    // TODO: Integrate into for_each_interleaved_pair_parallel when running on Alignments.
-                    if (src1.has_fragment_next()) {
-                        // Alignment 1 comes first in fragment
-                        if (src1.fragment_next().name() != src2.name() ||
-                            !src2.has_fragment_prev() ||
-                            src2.fragment_prev().name() != src1.name()) {
-                        
-#pragma omp critical (cerr)
-                            cerr << "[vg surject] error: alignments " << src1.name()
-                                 << " and " << src2.name() << " are adjacent but not paired" << endl;
-                                 
-                            exit(1);
-                        
-                        }
-                    } else if (src2.has_fragment_next()) {
-                        // Alignment 2 comes first in fragment
-                        if (src2.fragment_next().name() != src1.name() ||
-                            !src1.has_fragment_prev() ||
-                            src1.fragment_prev().name() != src2.name()) {
-                        
-#pragma omp critical (cerr)
-                            cerr << "[vg surject] error: alignments " << src1.name()
-                                 << " and " << src2.name() << " are adjacent but not paired" << endl;
-                                 
-                            exit(1);
-                        
-                        }
-                    } else {
-                        // Alignments aren't paired up at all
+
+        if (interleaved) {
+            // GAM input is paired, and for HTS output reads need to know their pair partners' mapping locations.
+            // TODO: We don't preserve order relationships (like primary/secondary) beyond the interleaving.
+            function<void(Alignment&, Alignment&)> lambda = [&](Alignment& src1, Alignment& src2) {
+                // Make sure that the alignments are actually paired with each other
+                // (proper fragment_prev/fragment_next). We want to catch people giving us
+                // un-interleaved GAMs as interleaved.
+                // TODO: Integrate into for_each_interleaved_pair_parallel when running on Alignments.
+                if (src1.has_fragment_next()) {
+                    // Alignment 1 comes first in fragment
+                    if (src1.fragment_next().name() != src2.name() ||
+                        !src2.has_fragment_prev() ||
+                        src2.fragment_prev().name() != src1.name()) {
+                        
 #pragma omp critical (cerr)
                         cerr << "[vg surject] error: alignments " << src1.name()
-                             << " and " << src2.name() << " are adjacent but not paired" << endl;
-                             
+                        << " and " << src2.name() << " are adjacent but not paired" << endl;
+                        
                         exit(1);
+                        
                     }
-    
-               
-                    // Preprocess read to set metadata before surjection
-                    set_metadata(src1);
-                    set_metadata(src2);
-                    
-                    // Surject and emit.
-                    alignment_emitter->emit_pair(surjector.surject(src1, path_names, subpath_global, spliced),
-                                                 surjector.surject(src2, path_names, subpath_global, spliced),
-                                                 max_frag_len);
-                
-                };
-                if (input_format == "GAM") {
-                    get_input_file(file_name, [&](istream& in) {
-                            vg::io::for_each_interleaved_pair_parallel<Alignment>(in, lambda);
-                        });
+                } else if (src2.has_fragment_next()) {
+                    // Alignment 2 comes first in fragment
+                    if (src2.fragment_next().name() != src1.name() ||
+                        !src1.has_fragment_prev() ||
+                        src1.fragment_prev().name() != src2.name()) {
+                        
+#pragma omp critical (cerr)
+                        cerr << "[vg surject] error: alignments " << src1.name()
+                        << " and " << src2.name() << " are adjacent but not paired" << endl;
+                        
+                        exit(1);
+                        
+                    }
                 } else {
-                    vg::io::gaf_paired_interleaved_for_each_parallel(*xgidx, file_name, lambda);
-                }                    
+                    // Alignments aren't paired up at all
+#pragma omp critical (cerr)
+                    cerr << "[vg surject] error: alignments " << src1.name()
+                    << " and " << src2.name() << " are adjacent but not paired" << endl;
+                    
+                    exit(1);
+                }
+                
+                
+                // Preprocess read to set metadata before surjection
+                set_metadata(src1);
+                set_metadata(src2);
+                
+                // Surject and emit.
+                alignment_emitter->emit_pair(surjector.surject(src1, path_names, subpath_global, spliced),
+                                             surjector.surject(src2, path_names, subpath_global, spliced),
+                                             max_frag_len);
+                
+            };
+            if (input_format == "GAM") {
+                get_input_file(file_name, [&](istream& in) {
+                    vg::io::for_each_interleaved_pair_parallel<Alignment>(in, lambda);
+                });
             } else {
-                // We can just surject each Alignment by itself.
-                // TODO: We don't preserve order relationships (like primary/secondary).
-                function<void(Alignment&)> lambda = [&](Alignment& src) {
-                
-                    // Preprocess read to set metadata before surjection
-                    set_metadata(src);
-                    
-                    // Surject and emit the single read.
-                    alignment_emitter->emit_single(surjector.surject(src, path_names, subpath_global, spliced));
-                };
-                if (input_format == "GAM") {
-                    get_input_file(file_name, [&](istream& in) {
-                            vg::io::for_each_parallel<Alignment>(in,lambda);
-                        });
-                } else {
-                    vg::io::gaf_unpaired_for_each_parallel(*xgidx, file_name, lambda);
-                }
+                vg::io::gaf_paired_interleaved_for_each_parallel(*xgidx, file_name, lambda);
             }
-<<<<<<< HEAD
-        });
-        
-    }
-    else if (input_format == "GAMP") {
-        
+        } else {
+            // We can just surject each Alignment by itself.
+            // TODO: We don't preserve order relationships (like primary/secondary).
+            function<void(Alignment&)> lambda = [&](Alignment& src) {
+                
+                // Preprocess read to set metadata before surjection
+                set_metadata(src);
+                
+                // Surject and emit the single read.
+                alignment_emitter->emit_single(surjector.surject(src, path_names, subpath_global, spliced));
+            };
+            if (input_format == "GAM") {
+                get_input_file(file_name, [&](istream& in) {
+                    vg::io::for_each_parallel<Alignment>(in,lambda);
+                });
+            } else {
+                vg::io::gaf_unpaired_for_each_parallel(*xgidx, file_name, lambda);
+            }
+        }
+    } else if (input_format == "GAMP") {
+        cerr << "making emitter" << endl;
         MultipathAlignmentEmitter mp_alignment_emitter("-", thread_count, output_format, xgidx, &path_length);
         mp_alignment_emitter.set_read_group(read_group);
         mp_alignment_emitter.set_sample_name(sample_name);
         mp_alignment_emitter.set_min_splice_length(spliced ? min_splice_length : numeric_limits<int64_t>::max());
         
-        
+        cerr << "getting input file" << endl;
         // TODO: largely repetitive with GAM
         get_input_file(file_name, [&](istream& in) {
             if (interleaved) {
@@ -397,7 +393,7 @@
             } else {
                 // TODO: We don't preserve order relationships (like primary/secondary).
                 vg::io::for_each_parallel<MultipathAlignment>(in, [&](MultipathAlignment& src) {
-                    
+                    cerr << pb2json(src) << endl;
                     multipath_alignment_t mp_src;
                     from_proto_multipath_alignment(src, mp_src);
                     
@@ -414,11 +410,7 @@
                 });
             }
         });
-    }
-    else {
-=======
     } else {
->>>>>>> dcf05082
         cerr << "[vg surject] Unimplemented input format " << input_format << endl;
         exit(1);
     }
