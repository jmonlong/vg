#include "../gamsorter.hpp"
#include "../gam_index.hpp"
#include "../stream.hpp"
#include <getopt.h>
#include "subcommand.hpp"
#include "../index.hpp"

/**
* GAM sort main
*/

using namespace std;
using namespace vg;
using namespace vg::subcommand;
void help_gamsort(char **argv)
{
    cerr << "gamsort: sort a GAM file, or index a sorted GAM file" << endl
         << "Usage: " << argv[1] << " [Options] gamfile" << endl
         << "Options:" << endl
         << "  -s / --sorted           Input GAM is already sorted." << endl
         << "  -i / --index FILE       produce an index of the sorted GAM file" << endl
         << "  -d / --dumb-sort        use naive sorting algorithm (no tmp files, faster for small GAMs)" << endl
         << "  -r / --rocks DIR        Just use the old RocksDB-style indexing scheme for sorting, using the given database name." << endl
         << "  -a / --aln-index        Create the old RocksDB-style node-to-alignment index." << endl
         << "  -p / --progress         Show progress." << endl
         << "  -t / --threads          Use the specified number of threads." << endl
         << endl;
}

int main_gamsort(int argc, char **argv)
{
    string index_filename;
<<<<<<< HEAD
=======
    string rocksdb_filename;
>>>>>>> 75f2ec95
    bool dumb_sort = false;
    bool is_sorted = false;
    bool do_aln_index = false;
    bool show_progress = false;
    // We limit the max threads, and only allow thread count to be lowered, to
    // prevent tcmalloc from giving each thread a very large heap for many
    // threads.
    // On my machine we can keep about 4 threads busy.
    size_t num_threads = 4;
    int c;
    optind = 2; // force optind past command positional argument
    while (true)
    {
        static struct option long_options[] =
            {
                {"index", required_argument, 0, 'i'},
                {"dumb-sort", no_argument, 0, 'd'},
<<<<<<< HEAD
                {"rocks", no_argument, 0, 'r'},
=======
                {"rocks", required_argument, 0, 'r'},
>>>>>>> 75f2ec95
                {"aln-index", no_argument, 0, 'a'},
                {"is-sorted", no_argument, 0, 's'},
                {"progress", no_argument, 0, 'p'},
                {"threads", required_argument, 0, 't'},
                {0, 0, 0, 0}};
        int option_index = 0;
<<<<<<< HEAD
        c = getopt_long(argc, argv, "i:dhraspt:",
=======
        c = getopt_long(argc, argv, "i:dhr:aspt:",
>>>>>>> 75f2ec95
                        long_options, &option_index);

        // Detect the end of the options.
        if (c == -1)
            break;

        switch (c)
        {
        case 'i':
            index_filename = optarg;
            break;
        case 'd':
            dumb_sort = true;
            break;
        case 's':
            is_sorted = true;
            break;
        case 'r':
            rocksdb_filename = optarg;
            break;
        case 'a':
            do_aln_index = true;
            break;
        case 'p':
            show_progress = true;
            break;
        case 't':
            num_threads = min(parse<size_t>(optarg), num_threads);
            break;
        case 'h':
        case '?':
        default:
            help_gamsort(argv);
            exit(1);
        }
    }


    if (argc < 3){
        help_gamsort(argv);
        exit(1);
    }
    
    omp_set_num_threads(num_threads);

    get_input_file(optind, argc, argv, [&](istream& gam_in) {

        GAMSorter gs(show_progress);

<<<<<<< HEAD
        if (just_use_rocks) {
            // Do the sort the old way - write a big ol'
            // RocksDB index of alignments, then dump them
            // from that DB. Loses unmapped reads.
            
            if (index_filename.empty()) {
                cerr << "error:[vg gamsort]: Cannot index using RocksDB without an index filename (-i)" << endl;
                exit(1);
            }
            
            string dbname = index_filename;
            Index index;

            // Index the alignments in RocksDB
            index.open_for_bulk_load(dbname);
            int64_t aln_idx = 0;
            function<void(Alignment&)> lambda_reader = [&index](Alignment& aln) {
                    index.put_alignment(aln);
            };
            stream::for_each_parallel(gam_in, lambda_reader);
            
            // Print them out again in order
            vector<Alignment> output_buf;
            auto lambda_writer = [&output_buf](const Alignment& aln) {
                output_buf.push_back(aln);
                stream::write_buffered(cout, output_buf, 1000);
            };
            index.for_each_alignment(lambda_writer);
            stream::write_buffered(cout, output_buf, 0);
            
            index.flush();
            index.close();
=======
        if (!rocksdb_filename.empty()) {
            // Do the sort the old way - write a big ol'
            // RocksDB index of alignments, then dump them
            // from that DB. Loses unmapped reads.
            Index rocks;

            unique_ptr<GAMIndex> index;
            if (!index_filename.empty()) {
                // Make a new-style GAM index also
                index = unique_ptr<GAMIndex>(new GAMIndex());
            }

            // Index the alignments in RocksDB
            rocks.open_for_bulk_load(rocksdb_filename);
            int64_t aln_idx = 0;
            function<void(Alignment&)> lambda_reader = [&rocks](Alignment& aln) {
                    rocks.put_alignment(aln);
            };
            stream::for_each_parallel(gam_in, lambda_reader);
            
            // Set up the emitter
            stream::ProtobufEmitter<Alignment> output(cout);
            if (index.get() != nullptr) {
                output.on_group([&index](const vector<Alignment>& group, int64_t start_vo, int64_t past_end_vo) {
                    // If we are making a sorted GAM index, record the group.
                    // The index will outlive the emitter so this is safe to call in the emitter's destructor.
                    index->add_group(group, start_vo, past_end_vo);
                });
            }
            
            // Print them out again in order
            auto lambda_writer = [&output](const Alignment& aln) {
                output.write_copy(aln);
            };
            rocks.for_each_alignment(lambda_writer);
            
            rocks.flush();
            rocks.close();
            
            if (index.get() != nullptr) {
                // Save the index
                ofstream index_out(index_filename);
                index->save(index_out);
            }
            
>>>>>>> 75f2ec95
        } else {
            // Do a normal GAMSorter sort
            unique_ptr<GAMIndex> index;
            
            if (!index_filename.empty()) {
                // Make an index
                index = unique_ptr<GAMIndex>(new GAMIndex());
            }
            
            if (dumb_sort) {
                // Sort in a single pass in memory
                gs.dumb_sort(gam_in, cout, index.get());
            } else {
                // Sort using fan-in-limited temp file merging 
                gs.stream_sort(gam_in, cout, index.get());
            }
            
            if (index.get() != nullptr) {
                // Save the index
                ofstream index_out(index_filename);
                index->save(index_out);
            }
        }
    });

    return 0;
}

static Subcommand vg_gamsort("gamsort", "Sort a GAM file or index a sorted GAM file.", main_gamsort);<|MERGE_RESOLUTION|>--- conflicted
+++ resolved
@@ -30,10 +30,7 @@
 int main_gamsort(int argc, char **argv)
 {
     string index_filename;
-<<<<<<< HEAD
-=======
     string rocksdb_filename;
->>>>>>> 75f2ec95
     bool dumb_sort = false;
     bool is_sorted = false;
     bool do_aln_index = false;
@@ -51,22 +48,14 @@
             {
                 {"index", required_argument, 0, 'i'},
                 {"dumb-sort", no_argument, 0, 'd'},
-<<<<<<< HEAD
-                {"rocks", no_argument, 0, 'r'},
-=======
                 {"rocks", required_argument, 0, 'r'},
->>>>>>> 75f2ec95
                 {"aln-index", no_argument, 0, 'a'},
                 {"is-sorted", no_argument, 0, 's'},
                 {"progress", no_argument, 0, 'p'},
                 {"threads", required_argument, 0, 't'},
                 {0, 0, 0, 0}};
         int option_index = 0;
-<<<<<<< HEAD
-        c = getopt_long(argc, argv, "i:dhraspt:",
-=======
         c = getopt_long(argc, argv, "i:dhr:aspt:",
->>>>>>> 75f2ec95
                         long_options, &option_index);
 
         // Detect the end of the options.
@@ -116,40 +105,6 @@
 
         GAMSorter gs(show_progress);
 
-<<<<<<< HEAD
-        if (just_use_rocks) {
-            // Do the sort the old way - write a big ol'
-            // RocksDB index of alignments, then dump them
-            // from that DB. Loses unmapped reads.
-            
-            if (index_filename.empty()) {
-                cerr << "error:[vg gamsort]: Cannot index using RocksDB without an index filename (-i)" << endl;
-                exit(1);
-            }
-            
-            string dbname = index_filename;
-            Index index;
-
-            // Index the alignments in RocksDB
-            index.open_for_bulk_load(dbname);
-            int64_t aln_idx = 0;
-            function<void(Alignment&)> lambda_reader = [&index](Alignment& aln) {
-                    index.put_alignment(aln);
-            };
-            stream::for_each_parallel(gam_in, lambda_reader);
-            
-            // Print them out again in order
-            vector<Alignment> output_buf;
-            auto lambda_writer = [&output_buf](const Alignment& aln) {
-                output_buf.push_back(aln);
-                stream::write_buffered(cout, output_buf, 1000);
-            };
-            index.for_each_alignment(lambda_writer);
-            stream::write_buffered(cout, output_buf, 0);
-            
-            index.flush();
-            index.close();
-=======
         if (!rocksdb_filename.empty()) {
             // Do the sort the old way - write a big ol'
             // RocksDB index of alignments, then dump them
@@ -195,7 +150,6 @@
                 index->save(index_out);
             }
             
->>>>>>> 75f2ec95
         } else {
             // Do a normal GAMSorter sort
             unique_ptr<GAMIndex> index;
