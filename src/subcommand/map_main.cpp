#include "subcommand.hpp"
#include "../vg.hpp"
#include "../utility.hpp"
#include "../mapper.hpp"
#include "../surjector.hpp"
#include "../alignment_emitter.hpp"
#include "../stream/stream.hpp"
#include "../stream/vpkg.hpp"

#include <unistd.h>
#include <getopt.h>

using namespace vg;
using namespace vg::subcommand;

void help_map(char** argv) {
    cerr << "usage: " << argv[0] << " map [options] -d idxbase -f in1.fq [-f in2.fq] >aln.gam" << endl
         << "Align reads to a graph." << endl
         << endl
         << "graph/index:" << endl
         << "    -d, --base-name BASE          use BASE.xg and BASE.gcsa as the input index pair" << endl
         << "    -x, --xg-name FILE            use this xg index (defaults to <graph>.vg.xg)" << endl
         << "    -g, --gcsa-name FILE          use this GCSA2 index (defaults to <graph>" << gcsa::GCSA::EXTENSION << ")" << endl
         << "    -1, --gbwt-name FILE          use this GBWT haplotype index (defaults to <graph>"<<gbwt::GBWT::EXTENSION << ")" << endl
         << "algorithm:" << endl
         << "    -t, --threads N               number of compute threads to use" << endl
         << "    -k, --min-mem INT             minimum MEM length (if 0 estimate via -e) [0]" << endl
         << "    -e, --mem-chance FLOAT        set {-k} such that this fraction of {-k} length hits will by chance [5e-4]" << endl
         << "    -c, --hit-max N               ignore MEMs who have >N hits in our index (0 for no limit) [2048]" << endl
         << "    -Y, --max-mem INT             ignore mems longer than this length (unset if 0) [0]" << endl
         << "    -r, --reseed-x FLOAT          look for internal seeds inside a seed longer than FLOAT*--min-seed [1.5]" << endl
         << "    -u, --try-up-to INT           attempt to align up to the INT best candidate chains of seeds (1/2 for paired) [128]" << endl
         << "    -l, --try-at-least INT        attempt to align at least the INT best candidate chains of seeds [1]" << endl
         << "    -E, --approx-mq-cap INT       weight MQ by suffix tree based estimate when estimate less than FLOAT [0]" << endl
         << "    --id-mq-weight N              scale mapping quality by the alignment score identity to this power [2]" << endl
         << "    -W, --min-chain INT           discard a chain if seeded bases shorter than INT [0]" << endl
         << "    -C, --drop-chain FLOAT        drop chains shorter than FLOAT fraction of the longest overlapping chain [0.45]" << endl
         << "    -n, --mq-overlap FLOAT        scale MQ by count of alignments with this overlap in the query with the primary [0]" << endl
         << "    -P, --min-ident FLOAT         accept alignment only if the alignment identity is >= FLOAT [0]" << endl
         << "    -H, --max-target-x N          skip cluster subgraphs with length > N*read_length [100]" << endl
         << "    -m, --acyclic-graph           improves runtime when the graph is acyclic" << endl
         << "    -w, --band-width INT          band width for long read alignment [256]" << endl
         << "    -O, --band-overlap INT        band overlap for long read alignment [{-w}/8]" << endl
         << "    -J, --band-jump INT           the maximum number of bands of insertion we consider in the alignment chain model [128]" << endl
         << "    -B, --band-multi INT          consider this many alignments of each band in banded alignment [16]" << endl
         << "    -Z, --band-min-mq INT         treat bands with less than this MQ as unaligned [0]" << endl
         << "    -I, --fragment STR            fragment length distribution specification STR=m:μ:σ:o:d [5000:0:0:0:1]" << endl
         << "                                  max, mean, stdev, orientation (1=same, 0=flip), direction (1=forward, 0=backward)" << endl
         << "    -U, --fixed-frag-model        don't learn the pair fragment model online, use {-I} without update" << endl
         << "    -p, --print-frag-model        suppress alignment output and print the fragment model on stdout as per {-I} format" << endl
         << "    --frag-calc INT               update the fragment model every INT perfect pairs [10]" << endl
         << "    --fragment-x FLOAT            calculate max fragment size as frag_mean+frag_sd*FLOAT [10]" << endl
         << "    --mate-rescues INT            attempt up to INT mate rescues per pair [64]" << endl
         << "    -S, --unpaired-cost INT       penalty for an unpaired read pair [17]" << endl
         << "    --no-patch-aln                do not patch banded alignments by locally aligning unaligned regions" << endl
         << "    --xdrop-alignment             use X-drop heuristic (much faster for long-read alignment)" << endl
         << "    --max-gap-length              maximum gap length allowed in each contiguous alignment (for X-drop alignment) [40]" << endl
         << "scoring:" << endl
         << "    -q, --match INT               use this match score [1]" << endl
         << "    -z, --mismatch INT            use this mismatch penalty [4]" << endl
         << "    --score-matrix FILE           read a 5x5 integer substitution scoring matrix from a file" << endl
         << "    -o, --gap-open INT            use this gap open penalty [6]" << endl
         << "    -y, --gap-extend INT          use this gap extension penalty [1]" << endl
         << "    -L, --full-l-bonus INT        the full-length alignment bonus [5]" << endl
         << "    --drop-full-l-bonus           remove the full length bonus from the score before sorting and MQ calculation" << endl
         << "    -a, --hap-exp FLOAT           the exponent for haplotype consistency likelihood in alignment score [1]" << endl
         << "    --recombination-penalty FLOAT use this log recombination penalty for GBWT haplotype scoring [20.7]" << endl
         << "    -A, --qual-adjust             perform base quality adjusted alignments (requires base quality input)" << endl
         << "input:" << endl
         << "    -s, --sequence STR            align a string to the graph in graph.vg using partial order alignment" << endl
         << "    -V, --seq-name STR            name the sequence using this value (for graph modification with new named paths)" << endl
         << "    -T, --reads FILE              take reads (one per line) from FILE, write alignments to stdout" << endl
         << "    -b, --hts-input FILE          align reads from htslib-compatible FILE (BAM/CRAM/SAM) stdin (-), alignments to stdout" << endl
         << "    -G, --gam-input FILE          realign GAM input" << endl
         << "    -f, --fastq FILE              input fastq or (2-line format) fasta, possibly compressed, two are allowed, one for each mate" << endl
         << "    -F, --fasta FILE              align the sequences in a FASTA file that may have multiple lines per reference sequence" << endl
         << "    -i, --interleaved             fastq or GAM is interleaved paired-ended" << endl
         << "    -N, --sample NAME             for --reads input, add this sample" << endl
         << "    -R, --read-group NAME         for --reads input, add this read group" << endl
         << "output:" << endl
         << "    -j, --output-json             output JSON rather than an alignment stream (helpful for debugging)" << endl
         << "    --surject-to TYPE             surject the output into the graph's paths, writing TYPE := bam |sam | cram" << endl
         << "    --buffer-size INT             buffer this many alignments together before outputting in GAM [512]" << endl
         << "    -X, --compare                 realign GAM input (-G), writing alignment with \"correct\" field set to overlap with input" << endl
         << "    -v, --refpos-table            for efficient testing output a table of name, chr, pos, mq, score" << endl
         << "    -K, --keep-secondary          produce alignments for secondary input alignments in addition to primary ones" << endl
         << "    -M, --max-multimaps INT       produce up to INT alignments for each read [1]" << endl
         << "    -Q, --mq-max INT              cap the mapping quality at INT [60]" << endl
         << "    --exclude-unaligned           exclude reads with no alignment" << endl

         << "    -D, --debug                   print debugging information about alignment to stderr" << endl;

}

int main_map(int argc, char** argv) {

    if (argc == 2) {
        help_map(argv);
        return 1;
    }

    #define OPT_SCORE_MATRIX 1000
    #define OPT_RECOMBINATION_PENALTY 1001
    #define OPT_EXCLUDE_UNALIGNED 1002
    string matrix_file_name;
    string seq;
    string qual;
    string seq_name;
    string db_name;
    string xg_name;
    string gcsa_name;
    string gbwt_name;
    string read_file;
    string hts_file;
    string fasta_file;
    bool keep_secondary = false;
    int hit_max = 2048;
    int max_multimaps = 1;
    int thread_count = 1;
<<<<<<< HEAD
    string output_format = "GAM";
=======
    bool output_json = false;
    bool exclude_unaligned = false;
    string surject_type;
>>>>>>> 0538d699
    bool debug = false;
    float min_score = 0;
    string sample_name;
    string read_group;
    string fastq1, fastq2;
    bool interleaved_input = false;
    int band_width = 256;
    int band_overlap = -1;
    int band_multimaps = 16;
    int max_band_jump = 128;
    bool always_rescue = false;
    bool top_pairs_only = false;
    int max_mem_length = 0;
    int min_mem_length = 0;
    int min_cluster_length = 0;
    float mem_reseed_factor = 1.5;
    int max_target_factor = 100;
    int buffer_size = 512;
    int8_t match = default_match;
    int8_t mismatch = default_mismatch;
    int8_t gap_open = default_gap_open;
    int8_t gap_extend = default_gap_extension;
    int8_t full_length_bonus = default_full_length_bonus;
    int unpaired_penalty = 17;
    double haplotype_consistency_exponent = 1;
    double recombination_penalty = 20.7;
    bool strip_bonuses = false;
    bool qual_adjust_alignments = false;
    int extra_multimaps = 128;
    int min_multimaps = 1;
    int max_mapping_quality = 60;
    double maybe_mq_threshold = 0;
    double identity_weight = 2;
    string gam_input;
    bool compare_gam = false;
    int fragment_max = 5000;
    int fragment_size = 0;
    double fragment_mean = 0;
    double fragment_stdev = 0;
    double fragment_sigma = 10;
    bool fragment_orientation = false;
    bool fragment_direction = true;
    float chance_match = 5e-4;
    bool use_fast_reseed = true;
    float drop_chain = 0.45;
    float mq_overlap = 0.0;
    int kmer_size = 0; // if we set to positive, we'd revert to the old kmer based mapper
    int kmer_stride = 0;
    int pair_window = 64; // unused
    int mate_rescues = 64;
    bool fixed_fragment_model = false;
    bool print_fragment_model = false;
    int fragment_model_update = 10;
    bool acyclic_graph = false;
    bool patch_alignments = true;
    int min_banded_mq = 0;
    int max_sub_mem_recursion_depth = 2;
    bool xdrop_alignment = false;
    uint32_t max_gap_length = 40;
    bool surject_subpath_global = true; // force full length alignment in mpmap surjection resolution

    int c;
    optind = 2; // force optind past command positional argument
    while (true) {
        static struct option long_options[] =

            {
                /* These options set a flag. */
                //{"verbose", no_argument,       &verbose_flag, 1},
                {"sequence", required_argument, 0, 's'},
                {"seq-name", required_argument, 0, 'V'},
                {"base-name", required_argument, 0, 'd'},
                {"xg-name", required_argument, 0, 'x'},
                {"gcsa-name", required_argument, 0, 'g'},
                {"gbwt-name", required_argument, 0, '1'},
                {"reads", required_argument, 0, 'T'},
                {"sample", required_argument, 0, 'N'},
                {"read-group", required_argument, 0, 'R'},
                {"hit-max", required_argument, 0, 'c'},
                {"max-multimaps", required_argument, 0, 'M'},
                {"threads", required_argument, 0, 't'},
                {"gam-input", required_argument, 0, 'G'},
                {"output-json", no_argument, 0, 'j'},
                {"hts-input", required_argument, 0, 'b'},
                {"keep-secondary", no_argument, 0, 'K'},
                {"exclude-unaligned", no_argument, 0, OPT_EXCLUDE_UNALIGNED},
                {"fastq", required_argument, 0, 'f'},
                {"fasta", required_argument, 0, 'F'},
                {"interleaved", no_argument, 0, 'i'},
                {"band-width", required_argument, 0, 'w'},
                {"band-overlap", required_argument, 0, 'O'},
                {"band-multi", required_argument, 0, 'B'},
                {"band-jump", required_argument, 0, 'J'},
                {"band-min-mq", required_argument, 0, 'Z'},
                {"min-ident", required_argument, 0, 'P'},
                {"debug", no_argument, 0, 'D'},
                {"min-mem", required_argument, 0, 'k'},
                {"max-mem", required_argument, 0, 'Y'},
                {"reseed-x", required_argument, 0, 'r'},
                {"min-chain", required_argument, 0, 'W'},
                {"fast-reseed", no_argument, 0, '6'},
                {"max-target-x", required_argument, 0, 'H'},
                {"buffer-size", required_argument, 0, '9'},
                {"match", required_argument, 0, 'q'},
                {"mismatch", required_argument, 0, 'z'},
                {"score-matrix", required_argument, 0, OPT_SCORE_MATRIX},
                {"gap-open", required_argument, 0, 'o'},
                {"gap-extend", required_argument, 0, 'y'},
                {"qual-adjust", no_argument, 0, 'A'},
                {"try-up-to", required_argument, 0, 'u'},
                {"compare", no_argument, 0, 'X'},
                {"fragment", required_argument, 0, 'I'},
                {"fragment-x", required_argument, 0, '3'},
                {"full-l-bonus", required_argument, 0, 'L'},
                {"hap-exp", required_argument, 0, 'a'},
                {"recombination-penalty", required_argument, 0, OPT_RECOMBINATION_PENALTY},
                {"acyclic-graph", no_argument, 0, 'm'},
                {"mem-chance", required_argument, 0, 'e'},
                {"drop-chain", required_argument, 0, 'C'},
                {"mq-overlap", required_argument, 0, 'n'},
                {"try-at-least", required_argument, 0, 'l'},
                {"mq-max", required_argument, 0, 'Q'},
                {"mate-rescues", required_argument, 0, '0'},
                {"approx-mq-cap", required_argument, 0, 'E'},
                {"fixed-frag-model", no_argument, 0, 'U'},
                {"print-frag-model", no_argument, 0, 'p'},
                {"frag-calc", required_argument, 0, '4'},
                {"id-mq-weight", required_argument, 0, '7'},
                {"refpos-table", no_argument, 0, 'v'},
                {"surject-to", required_argument, 0, '5'},
                {"no-patch-aln", no_argument, 0, '8'},
                {"drop-full-l-bonus", no_argument, 0, '2'},
                {"unpaired-cost", required_argument, 0, 'S'},
                {"max-gap-length", required_argument, 0, 1},
                {"xdrop-alignment", no_argument, 0, 2},
                {0, 0, 0, 0}
            };

        int option_index = 0;
        c = getopt_long (argc, argv, "s:J:Q:d:x:g:1:T:N:R:c:M:t:G:jb:Kf:iw:P:Dk:Y:r:W:6H:Z:q:z:o:y:Au:B:I:S:l:e:C:V:O:L:a:n:E:X:UpF:m7:v5:824:3:9:0:",
                         long_options, &option_index);


        /* Detect the end of the options. */
        if (c == -1)
            break;

        switch (c)
        {
        case 's':
            seq = optarg;
            break;

        case 'd':
            db_name = optarg;
            break;

        case 'x':
            xg_name = optarg;
            break;

        case 'g':
            gcsa_name = optarg;
            break;
            
        case '1':
            gbwt_name = optarg;
            break;

        case 'V':
            seq_name = optarg;
            break;

        case 'c':
            hit_max = parse<int>(optarg);
            break;

        case 'M':
            max_multimaps = parse<int>(optarg);
            break;

        case '7':
            identity_weight = parse<double>(optarg);
            break;

        case 'Q':
            max_mapping_quality = parse<int>(optarg);
            break;

        case 'E':
            maybe_mq_threshold = parse<double>(optarg);
            break;

        case 'L':
            full_length_bonus = parse<int>(optarg);
            break;

        case '2':
            strip_bonuses = true;
            break;

        case 'a':
            haplotype_consistency_exponent = parse<double>(optarg);
            break;
            
        case OPT_RECOMBINATION_PENALTY:
            recombination_penalty = parse<double>(optarg);
            break;
        
        case 'm':
            acyclic_graph = true;
            break;

        case 'T':
            read_file = optarg;
            break;

        case 'R':
            read_group = optarg;
            break;

        case 'N':
            sample_name = optarg;
            break;

        case 'b':
            hts_file = optarg;
            break;

        case 'K':
            keep_secondary = true;
            break;

        case OPT_EXCLUDE_UNALIGNED:
            exclude_unaligned = true;
            break;

        case 'f':
            if (fastq1.empty()) fastq1 = optarg;
            else if (fastq2.empty()) fastq2 = optarg;
            else { cerr << "[vg map] error: more than two fastqs specified" << endl; exit(1); }
            break;

        case 'F':
            fasta_file = optarg;
            break;

        case 'i':
            interleaved_input = true;
            break;

        case 't':
            omp_set_num_threads(parse<int>(optarg));
            break;

        case 'D':
            debug = true;
            break;

        case 'e':
            chance_match = parse<double>(optarg);
            break;

        case 'C':
            drop_chain = parse<double>(optarg);
            break;

        case 'l':
            min_multimaps = parse<int>(optarg);
            break;

        case 'n':
            mq_overlap = parse<double>(optarg);
            break;

        case 'G':
            gam_input = optarg;
            break;

        case 'j':
            output_format = "JSON";
            break;

        case 'w':
            band_width = parse<int>(optarg);
            band_width = band_width == 0 ? INT_MAX : band_width;
            break;

        case 'O':
            band_overlap = parse<int>(optarg);
            break;

        case 'B':
            band_multimaps = parse<int>(optarg);
            break;

        case 'J':
            max_band_jump = parse<int>(optarg);
            break;

        case 'Z':
            min_banded_mq = parse<int>(optarg);
            break;

        case 'P':
            min_score = parse<double>(optarg);
            break;

        case 'k':
            min_mem_length = parse<int>(optarg);
            break;

        case 'Y':
            max_mem_length = parse<int>(optarg);
            break;

        case 'r':
            mem_reseed_factor = parse<double>(optarg);
            break;

        case 'W':
            min_cluster_length = parse<int>(optarg);
            break;

        case 'H':
            max_target_factor = parse<int>(optarg);
            break;

        case '9':
            buffer_size = parse<int>(optarg);
            break;

        case 'q':
            match = parse<int>(optarg);
            break;

        case 'z':
            mismatch = parse<int>(optarg);
            break;

        case OPT_SCORE_MATRIX:
            matrix_file_name = optarg;
            if (matrix_file_name.empty()) {
                cerr << "error:[vg map] Must provide matrix file with --matrix-file." << endl;
                exit(1);
            }
            break;

        case 'o':
            gap_open = parse<int>(optarg);
            break;

        case 'y':
            gap_extend = parse<int>(optarg);
            break;

        case 'A':
            qual_adjust_alignments = true;
            break;

        case 'u':
            extra_multimaps = parse<int>(optarg);
            break;

        case 'X':
            compare_gam = true;
            output_format = "JSON";
            break;

        case 'v':
            output_format = "TSV";
            break;

        case '5':
            output_format = optarg;
            for (auto& c: output_format) {
                // Convert to upper case
                c = toupper(c);
            }
            if (output_format != "SAM" && output_format != "BAM" && output_format != "CRAM") {
                cerr << "error [vg map] illegal surjection type " << optarg << endl;
                return 1;
            }
            break;

        case '8':
            patch_alignments = false;
            break;

        case 'I':
        {
            vector<string> parts = split_delims(string(optarg), ":");
            if (parts.size() == 1) {
                convert(parts[0], fragment_max);
            } else if (parts.size() == 5) {
                convert(parts[0], fragment_size);
                convert(parts[1], fragment_mean);
                convert(parts[2], fragment_stdev);
                convert(parts[3], fragment_orientation);
                convert(parts[4], fragment_direction);
            } else {
                cerr << "error [vg map] expected five :-delimited numbers to --fragment" << endl;
                return 1;
            }
        }
        break;

        case '3':
            fragment_sigma = parse<double>(optarg);
            break;

        case 'S':
            unpaired_penalty = parse<int>(optarg);
            break;

        case '0':
            mate_rescues = parse<int>(optarg);
            break;

        case 'U':
            fixed_fragment_model = true;
            break;

        case 'p':
            print_fragment_model = true;
            break;

        case '4':
            fragment_model_update = parse<int>(optarg);
            break;

        case 1:
            max_gap_length = atoi(optarg);     // fall through
        case 2:
            xdrop_alignment = true;
            break;

        case 'h':
        case '?':
            /* getopt_long already printed an error message. */
            help_map(argv);
            exit(1);
            break;


        default:
            cerr << "Unimplemented option " << (char) c << endl;
            exit(1);
        }
    }

    if (seq.empty() && read_file.empty() && hts_file.empty() && fastq1.empty() && gam_input.empty() && fasta_file.empty()) {
        cerr << "error:[vg map] A sequence or read file is required when mapping." << endl;
        return 1;
    }

    if (!qual.empty() && (seq.length() != qual.length())) {
        cerr << "error:[vg map] Sequence and base quality string must be the same length." << endl;
        return 1;
    }

    if (qual_adjust_alignments && ((fastq1.empty() && hts_file.empty() && qual.empty() && gam_input.empty()) // must have some quality input
                                   || (!seq.empty() && qual.empty())                                         // can't provide sequence without quality
                                   || !read_file.empty()))                                                   // can't provide sequence list without qualities
    {
        cerr << "error:[vg map] Quality adjusted alignments require base quality scores for all sequences." << endl;
        return 1;
    }
    // note: still possible that hts file types don't have quality, but have to check the file to know

    MappingQualityMethod mapping_quality_method = Approx;

    string file_name;
    if (optind < argc) {
        file_name = get_input_file_name(optind, argc, argv);
    }

    if (gcsa_name.empty() && !file_name.empty()) {
        gcsa_name = file_name + gcsa::GCSA::EXTENSION;
    }
    
    if (gbwt_name.empty() && !file_name.empty()) {
        gbwt_name = file_name + gbwt::GBWT::EXTENSION;
    }

    if (xg_name.empty() && !file_name.empty()) {
        xg_name = file_name + ".xg";
    }

    if (!db_name.empty()) {
        xg_name = db_name + ".xg";
        gcsa_name = db_name + gcsa::GCSA::EXTENSION;
        gbwt_name = db_name + gbwt::GBWT::EXTENSION;
    }

    if (band_overlap == -1) {
        band_overlap = band_width/8;
    }

    // Configure GCSA2 verbosity so it doesn't spit out loads of extra info
    gcsa::Verbosity::set(gcsa::Verbosity::SILENT);
    
    // Configure its temp directory to the system temp directory
    gcsa::TempFile::setDirectory(temp_file::get_dir());

    // Load up our indexes.
    unique_ptr<xg::XG> xgidx;
    unique_ptr<gcsa::GCSA> gcsa;
    unique_ptr<gcsa::LCPArray> lcp;
    unique_ptr<gbwt::GBWT> gbwt;
    
    // One of them may be used to provide haplotype scores
    haplo::ScoreProvider* haplo_score_provider = nullptr;

    // We try opening the file, and then see if it worked
    ifstream xg_stream(xg_name);

    if(xg_stream) {
        // We have an xg index!
        
        // TODO: tell when the user asked for an XG vs. when we guessed one,
        // and error when the user asked for one and we can't find it.
        if(debug) {
            cerr << "Loading xg index " << xg_name << "..." << endl;
        }
        xgidx = stream::VPKG::load_one<xg::XG>(xg_stream);
    }

    ifstream gcsa_stream(gcsa_name);
    if(gcsa_stream) {
        // We have a GCSA index too!
        if(debug) {
            cerr << "Loading GCSA2 index " << gcsa_name << "..." << endl;
        }
        gcsa = stream::VPKG::load_one<gcsa::GCSA>(gcsa_stream);
    }

    string lcp_name = gcsa_name + ".lcp";
    ifstream lcp_stream(lcp_name);
    if (lcp_stream) {
        if(debug) {
            cerr << "Loading LCP index " << lcp_name << "..." << endl;
        }
        lcp = stream::VPKG::load_one<gcsa::LCPArray>(lcp_stream);
    }
    
    ifstream gbwt_stream(gbwt_name);
    if(gbwt_stream) {
        // We have a GBWT index too!
        if(debug) {
            cerr << "Loading GBWT haplotype index " << gbwt_name << "..." << endl;
        }
        
        gbwt = stream::VPKG::load_one<gbwt::GBWT>(gbwt_stream);
        
        // We want to use this for haplotype scoring
        haplo_score_provider = new haplo::GBWTScoreProvider<gbwt::GBWT>(*gbwt);
    }

    ifstream matrix_stream;
    if (!matrix_file_name.empty()) {
      matrix_stream.open(matrix_file_name);
      if (!matrix_stream) {
          cerr << "error:[vg map] Cannot open scoring matrix file " << matrix_file_name << endl;
          exit(1);
      }
    }

    thread_count = get_thread_count();

    // TODO: We need a Mapper for every thread because the Mapper's fragment
    // length distribution isn't yet thread safe.  
    vector<Mapper*> mapper;
    mapper.resize(thread_count);
    
    vector<vector<Alignment> > output_buffer;
    output_buffer.resize(thread_count);
    vector<Alignment> empty_alns;
    
    // if no paths were given take all of those in the index
    set<string> path_names;
    if ((output_format == "SAM" || output_format == "BAM" || output_format == "CRAM") && path_names.empty()) {
        for (size_t i = 1; i <= xgidx->path_count; ++i) {
            path_names.insert(xgidx->path_name(i));
        }
    }
    
    // If we need to do surjection, we will need a surjector. So set one up.
    Surjector surjector(xgidx.get());

    // Look up all the path info we need for the HTSlib header, in case we output to HTS format.
    map<string, int64_t> path_length;
    int num_paths = xgidx->max_path_rank();
    for (int i = 1; i <= num_paths; ++i) {
        auto name = xgidx->path_name(i);
        path_length[name] = xgidx->path_length(name);
    }

    // Set up output to an emitter that will handle serialization
    unique_ptr<AlignmentEmitter> alignment_emitter = get_alignment_emitter("-", output_format, path_length);

    // TODO: Refactor the surjection code out of surject_main and into somewhere where we can just use it here!

    auto surject_alignments = [&](const vector<Alignment>& alns1, const vector<Alignment>& alns2) {
        
        if (alns1.empty()) return;
        vector<Alignment> surjects1, surjects2;
        int tid = omp_get_thread_num();
        for (auto& aln : alns1) {
            // Surject each alignment of the first read in the pair and annotate with surjected path position
            surjects1.push_back(surjector.surject(aln, path_names, surject_subpath_global));
        }
        
        for (auto& aln : alns2) {
            // Surject each alignment of the second read in the pair, if any, and annotate with surjected path position
            surjects2.push_back(surjector.surject(aln, path_names, surject_subpath_global));
        }
        
        if (surjects2.empty()) {
            // Write out surjected single-end reads
            alignment_emitter->emit_mapped_single(std::move(surjects1));
        } else {
            // Look up the paired end distribution stats for deciding if reads are propelry paired
            auto& stats = mapper[omp_get_thread_num()]->frag_stats;
            // Put a proper pair bound at 6 std devs.
            // If distribution hasn't been computed yet, this comes out 0 and no bound is applied.
            int64_t tlen_limit = stats.cached_fragment_length_mean + 6 * stats.cached_fragment_length_stdev;
        
            // Write out surjected paired-end reads
            alignment_emitter->emit_mapped_pair(std::move(surjects1), std::move(surjects2), tlen_limit);
        }
    };

    // We have one function to dump alignments into
    auto output_alignments = [&](vector<Alignment>& alns1, vector<Alignment>& alns2) {
        if (output_format == "SAM" || output_format == "BAM" || output_format == "CRAM") {
            // Surject and emit, making sure to pass tlen limit for proper pairing if paired.
            surject_alignments(alns1, alns2);
        } else {
            // Just emit. No need for a tlen limit.
            if (alns2.empty()) {
                // Single-ended read
                alignment_emitter->emit_mapped_single(std::move(alns1));
            } else {
                // Paired reads
                alignment_emitter->emit_mapped_pair(std::move(alns1), std::move(alns2));
            }
        }
    };

    for (int i = 0; i < thread_count; ++i) {
        Mapper* m = nullptr;
        if(xgidx.get() && gcsa.get() && lcp.get()) {
            // We have the xg and GCSA indexes, so use them
            m = new Mapper(xgidx.get(), gcsa.get(), lcp.get(), haplo_score_provider);
        } else {
            // Can't continue with null
            throw runtime_error("Need XG, GCSA, and LCP to create a Mapper");
        }
        m->hit_max = hit_max;
        m->max_multimaps = max_multimaps;
        m->min_multimaps = max(min_multimaps, max_multimaps);
        m->band_multimaps = band_multimaps;
        m->min_banded_mq = min_banded_mq;
        m->maybe_mq_threshold = maybe_mq_threshold;
        m->exclude_unaligned = exclude_unaligned;
        m->debug = debug;
        m->min_identity = min_score;
        m->drop_chain = drop_chain;
        m->mq_overlap = mq_overlap;
        m->min_mem_length = (min_mem_length > 0 ? min_mem_length
                             : m->random_match_length(chance_match));
        m->min_cluster_length = min_cluster_length;
        m->mem_reseed_length = round(mem_reseed_factor * m->min_mem_length);
        if (debug && i == 0) {
            cerr << "[vg map] : min_mem_length = " << m->min_mem_length
                 << ", mem_reseed_length = " << m->mem_reseed_length
                 << ", min_cluster_length = " << m->min_cluster_length << endl;
        }
        m->fast_reseed = use_fast_reseed;
        m->max_sub_mem_recursion_depth = max_sub_mem_recursion_depth;
        m->max_target_factor = max_target_factor;
        m->set_alignment_scores(match, mismatch, gap_open, gap_extend, full_length_bonus, max_gap_length, haplotype_consistency_exponent);
        if(matrix_stream.is_open()) m->load_scoring_matrix(matrix_stream);
        m->strip_bonuses = strip_bonuses;
        m->adjust_alignments_for_base_quality = qual_adjust_alignments;
        m->extra_multimaps = extra_multimaps;
        m->mapping_quality_method = mapping_quality_method;
        m->recombination_penalty = recombination_penalty;
        m->always_rescue = always_rescue;
        m->frag_stats.fixed_fragment_model = fixed_fragment_model;
        m->frag_stats.fragment_max = fragment_max;
        m->frag_stats.fragment_sigma = fragment_sigma;
        m->unpaired_penalty = unpaired_penalty;
        if (fragment_mean) {
            m->frag_stats.fragment_size = fragment_size;
            m->frag_stats.cached_fragment_length_mean = fragment_mean;
            m->frag_stats.cached_fragment_length_stdev = fragment_stdev;
            m->frag_stats.cached_fragment_orientation_same = fragment_orientation;
            m->frag_stats.cached_fragment_direction = fragment_direction;
        }
        m->frag_stats.fragment_model_update_interval = fragment_model_update;
        m->max_mapping_quality = max_mapping_quality;
        m->mate_rescues = mate_rescues;
        m->max_band_jump = max_band_jump;
        m->identity_weight = identity_weight;
        m->assume_acyclic = acyclic_graph;
        m->patch_alignments = patch_alignments;
        mapper[i] = m;
    }

    if (!seq.empty()) {
        int tid = omp_get_thread_num();

        Alignment unaligned;
        unaligned.set_sequence(seq);

        if (!qual.empty()) {
            unaligned.set_quality(qual);
        }

        vector<Alignment> alignments = mapper[tid]->align_multi(unaligned, kmer_size, kmer_stride, max_mem_length, band_width, band_overlap, xdrop_alignment);
        if(alignments.size() == 0 && !exclude_unaligned) {
            // If we didn't have any alignments, report the unaligned alignment
            alignments.push_back(unaligned);
        }


        for(auto& alignment : alignments) {
            if (!sample_name.empty()) alignment.set_sample_name(sample_name);
            if (!read_group.empty()) alignment.set_read_group(read_group);
            if (!seq_name.empty()) alignment.set_name(seq_name);
        }

        // Output the alignments in the correct format, possibly surjecting.
        output_alignments(alignments, empty_alns);
    }

    if (!read_file.empty()) {
        ifstream in(read_file);
        bool more_data = in.good();
#pragma omp parallel shared(in)
        {
            string line;
            int tid = omp_get_thread_num();
            while (in.good()) {
                line.clear();
#pragma omp critical (readq)
                {
                    std::getline(in,line);
                }
                if (!line.empty()) {
                    // Make an alignment
                    Alignment unaligned;
                    unaligned.set_sequence(line);

                    vector<Alignment> alignments = mapper[tid]->align_multi(unaligned, kmer_size, kmer_stride, max_mem_length, band_width, band_overlap, xdrop_alignment);

                    for(auto& alignment : alignments) {
                        // Set the alignment metadata
                        if (!sample_name.empty()) alignment.set_sample_name(sample_name);
                        if (!read_group.empty()) alignment.set_read_group(read_group);
                    }


                    // Output the alignments in the correct format, possibly surjecting. 
                    output_alignments(alignments, empty_alns);
                }
            }
        }
    }

    if (!fasta_file.empty()) {
        FastaReference ref;
        ref.open(fasta_file);
        auto align_seq = [&](const string& name, const string& seq) {
            if (!seq.empty()) {
                // Make an alignment
                Alignment unaligned;
                unaligned.set_sequence(seq);
                unaligned.set_name(name);
                int tid = omp_get_thread_num();
                vector<Alignment> alignments = mapper[tid]->align_multi(unaligned,
                                                                        kmer_size,
                                                                        kmer_stride,
                                                                        max_mem_length,
                                                                        band_width,
                                                                        band_overlap,
                                                                        xdrop_alignment);
                for(auto& alignment : alignments) {
                    // Set the alignment metadata
                    if (!sample_name.empty()) alignment.set_sample_name(sample_name);
                    if (!read_group.empty()) alignment.set_read_group(read_group);
                }
                // Output the alignments in the correct format, possibly surjecting.
                output_alignments(alignments, empty_alns);
            }
        };
#pragma omp parallel for
        for (size_t i = 0; i < ref.index->sequenceNames.size(); ++i) {
            auto& name = ref.index->sequenceNames[i];
            string seq = nonATGCNtoN(toUppercase(ref.getSequence(name)));
            align_seq(name, seq);
        }
    }

    if (!hts_file.empty()) {
        function<void(Alignment&)> lambda = [&](Alignment& alignment) {
            if(alignment.is_secondary() && !keep_secondary) {
                // Skip over secondary alignments in the input; we don't want several output mappings for each input *mapping*.
                return;
            }

            int tid = omp_get_thread_num();
            vector<Alignment> alignments = mapper[tid]->align_multi(alignment,
                                                                    kmer_size,
                                                                    kmer_stride,
                                                                    max_mem_length,
                                                                    band_width,
                                                                    band_overlap,
                                                                    xdrop_alignment);
                                                                    
            for(auto& alignment : alignments) {
                // Set the alignment metadata
                if (!sample_name.empty()) alignment.set_sample_name(sample_name);
                if (!read_group.empty()) alignment.set_read_group(read_group);
            }

            // Output the alignments in JSON or protobuf as appropriate.
            output_alignments(alignments, empty_alns);
        };
        // run
        hts_for_each_parallel(hts_file, lambda);
    }

    if (!fastq1.empty()) {
        if (interleaved_input) {
            // paired interleaved
            auto output_func = [&](Alignment& aln1,
                                   Alignment& aln2,
                                   pair<vector<Alignment>, vector<Alignment>>& alnp) {
                
                if (!print_fragment_model) {
                    // Output the alignments in JSON or protobuf as appropriate.
                    output_alignments(alnp.first, alnp.second);
                }
            };
            
            function<void(Alignment&,Alignment&)> lambda = [&](Alignment& aln1, Alignment& aln2) {
                auto our_mapper = mapper[omp_get_thread_num()];
                bool queued_resolve_later = false;
                auto alnp = our_mapper->align_paired_multi(aln1,
                                                           aln2,
                                                           queued_resolve_later,
                                                           max_mem_length,
                                                           top_pairs_only,
                                                           false,
                                                           xdrop_alignment);
                if (!queued_resolve_later) {
                    output_func(aln1, aln2, alnp);
                    // check if we should try to align the queued alignments
                    if (our_mapper->frag_stats.fragment_size != 0
                        && !our_mapper->imperfect_pairs_to_retry.empty()) {
                        int i = 0;
                        for (auto p : our_mapper->imperfect_pairs_to_retry) {
                            auto alnp = our_mapper->align_paired_multi(p.first, p.second,
                                                                       queued_resolve_later,
                                                                       max_mem_length,
                                                                       top_pairs_only,
                                                                       true,
                                                                       xdrop_alignment);
                            output_func(p.first, p.second, alnp);
                        }
                        our_mapper->imperfect_pairs_to_retry.clear();
                    }
                }
            };
            fastq_paired_interleaved_for_each_parallel(fastq1, lambda);
#pragma omp parallel
            { // clean up buffered alignments that weren't perfect
                auto our_mapper = mapper[omp_get_thread_num()];
                // if we haven't yet computed these, assume we couldn't get an estimate for fragment size
                our_mapper->frag_stats.fragment_size = fragment_max;
                for (auto p : our_mapper->imperfect_pairs_to_retry) {
                    bool queued_resolve_later = false;
                    auto alnp = our_mapper->align_paired_multi(p.first, p.second,
                                                               queued_resolve_later,
                                                               max_mem_length,
                                                               top_pairs_only,
                                                               true,
                                                               xdrop_alignment);
                    output_func(p.first, p.second, alnp);
                }
                our_mapper->imperfect_pairs_to_retry.clear();
            }
        } else if (fastq2.empty()) {
            // single
            function<void(Alignment&)> lambda = [&](Alignment& alignment) {
                        int tid = omp_get_thread_num();
                        vector<Alignment> alignments = mapper[tid]->align_multi(alignment,
                                                                                kmer_size,
                                                                                kmer_stride,
                                                                                max_mem_length,
                                                                                band_width,
                                                                                band_overlap,
                                                                                xdrop_alignment);
                        //cerr << "This is just before output_alignments" << alignment.DebugString() << endl;
                        output_alignments(alignments, empty_alns);
                    };
            fastq_unpaired_for_each_parallel(fastq1, lambda);
        } else {
            // paired two-file
            auto output_func = [&](Alignment& aln1,
                                   Alignment& aln2,
                                   pair<vector<Alignment>, vector<Alignment>>& alnp) {
                // Make sure we have unaligned "alignments" for things that don't align.
                // Output the alignments in JSON or protobuf as appropriate.
                if (!print_fragment_model) {
                    output_alignments(alnp.first, alnp.second);
                }
            };
            function<void(Alignment&,Alignment&)> lambda = [&](Alignment& aln1, Alignment& aln2) {
                auto our_mapper = mapper[omp_get_thread_num()];
                bool queued_resolve_later = false;
                auto alnp = our_mapper->align_paired_multi(aln1,
                                                           aln2,
                                                           queued_resolve_later,
                                                           max_mem_length,
                                                           top_pairs_only,
                                                           false,
                                                           xdrop_alignment);
                if (!queued_resolve_later) {
                    output_func(aln1, aln2, alnp);
                    // check if we should try to align the queued alignments
                    if (our_mapper->frag_stats.fragment_size != 0
                        && !our_mapper->imperfect_pairs_to_retry.empty()) {
                        int i = 0;
                        for (auto p : our_mapper->imperfect_pairs_to_retry) {
                            auto alnp = our_mapper->align_paired_multi(p.first, p.second,
                                                                       queued_resolve_later,
                                                                       max_mem_length,
                                                                       top_pairs_only,
                                                                       true,
                                                                       xdrop_alignment);
                            output_func(p.first, p.second, alnp);
                        }
                        our_mapper->imperfect_pairs_to_retry.clear();
                    }
                }
            };
            fastq_paired_two_files_for_each_parallel(fastq1, fastq2, lambda);
#pragma omp parallel
            {
                auto our_mapper = mapper[omp_get_thread_num()];
                our_mapper->frag_stats.fragment_size = fragment_max;
                for (auto p : our_mapper->imperfect_pairs_to_retry) {
                    bool queued_resolve_later = false;
                    auto alnp = our_mapper->align_paired_multi(p.first, p.second,
                                                               queued_resolve_later,
                                                               max_mem_length,
                                                               top_pairs_only,
                                                               true,
                                                               xdrop_alignment);
                    output_func(p.first, p.second, alnp);
                }
                our_mapper->imperfect_pairs_to_retry.clear();
            }
        }
    }

    if (!gam_input.empty()) {
        ifstream gam_in(gam_input);
        if (interleaved_input) {
            auto output_func = [&] (Alignment& aln1,
                                    Alignment& aln2,
                                    pair<vector<Alignment>, vector<Alignment>>& alnp) {
                if (print_fragment_model) {
                    // do nothing
                } else {
                    // Output the alignments in JSON or protobuf as appropriate.
                    if (compare_gam) {
                        alnp.first.front().set_correct(overlap(aln1.path(), alnp.first.front().path()));
                        alnp.second.front().set_correct(overlap(aln2.path(), alnp.second.front().path()));
                        alignment_set_distance_to_correct(alnp.first.front(), aln1);
                        alignment_set_distance_to_correct(alnp.second.front(), aln2);
                    }
                    output_alignments(alnp.first, alnp.second);
                }
            };
            function<void(Alignment&,Alignment&)> lambda = [&](Alignment& aln1, Alignment& aln2) {
                auto our_mapper = mapper[omp_get_thread_num()];
                bool queued_resolve_later = false;
                auto alnp = our_mapper->align_paired_multi(aln1,
                                                           aln2,
                                                           queued_resolve_later,
                                                           max_mem_length,
                                                           top_pairs_only,
                                                           false,
                                                           xdrop_alignment);
                if (!queued_resolve_later) {
                    output_func(aln1, aln2, alnp);
                    // check if we should try to align the queued alignments
                    if (our_mapper->frag_stats.fragment_size != 0
                        && !our_mapper->imperfect_pairs_to_retry.empty()) {
                        int i = 0;
                        for (auto p : our_mapper->imperfect_pairs_to_retry) {
                            auto alnp = our_mapper->align_paired_multi(p.first, p.second,
                                                                       queued_resolve_later,
                                                                       max_mem_length,
                                                                       top_pairs_only,
                                                                       true,
                                                                       xdrop_alignment);
                            output_func(p.first, p.second, alnp);
                        }
                        our_mapper->imperfect_pairs_to_retry.clear();
                    }
                }
            };
            stream::for_each_interleaved_pair_parallel(gam_in, lambda);
#pragma omp parallel
            {
                auto our_mapper = mapper[omp_get_thread_num()];
                our_mapper->frag_stats.fragment_size = fragment_max;
                for (auto p : our_mapper->imperfect_pairs_to_retry) {
                    bool queued_resolve_later = false;
                    auto alnp = our_mapper->align_paired_multi(p.first, p.second,
                                                               queued_resolve_later,
                                                               max_mem_length,
                                                               top_pairs_only,
                                                               true,
                                                               xdrop_alignment);
                    output_func(p.first, p.second, alnp);
                }
                our_mapper->imperfect_pairs_to_retry.clear();
            }
        } else {
            function<void(Alignment&)> lambda = [&](Alignment& alignment) {
                int tid = omp_get_thread_num();
                std::chrono::time_point<std::chrono::system_clock> start = std::chrono::system_clock::now();
                vector<Alignment> alignments = mapper[tid]->align_multi(alignment,
                                                                        kmer_size,
                                                                        kmer_stride,
                                                                        max_mem_length,
                                                                        band_width,
                                                                        band_overlap,
                                                                        xdrop_alignment);
                std::chrono::time_point<std::chrono::system_clock> end = std::chrono::system_clock::now();
                std::chrono::duration<double> elapsed_seconds = end-start;
                // Output the alignments in JSON or protobuf as appropriate.
                if (compare_gam) {
                    alignments.front().set_correct(overlap(alignment.path(), alignments.front().path()));
                    alignment_set_distance_to_correct(alignments.front(), alignment);
                }
                output_alignments(alignments, empty_alns);
            };
            stream::for_each_parallel(gam_in, lambda);
        }
        gam_in.close();
    }

    if (print_fragment_model) {
        if (mapper[0]->frag_stats.fragment_size) {
            // we've calculated our fragment size, so print it and bail out
            cout << mapper[0]->frag_stats.fragment_model_str() << endl;
        } else {
            cerr << "[vg map] Error: could not calculate fragment model" << endl;
        }
    }

    if (haplo_score_provider) {
        delete haplo_score_provider;
        haplo_score_provider = nullptr;
    }
    
    cout.flush();

    return 0;

}

static Subcommand vg_map("map", "MEM-based read alignment", PIPELINE, 3, main_map);<|MERGE_RESOLUTION|>--- conflicted
+++ resolved
@@ -117,13 +117,8 @@
     int hit_max = 2048;
     int max_multimaps = 1;
     int thread_count = 1;
-<<<<<<< HEAD
     string output_format = "GAM";
-=======
-    bool output_json = false;
     bool exclude_unaligned = false;
-    string surject_type;
->>>>>>> 0538d699
     bool debug = false;
     float min_score = 0;
     string sample_name;
