--- conflicted
+++ resolved
@@ -163,11 +163,7 @@
         };
 
         int option_index = 0;
-<<<<<<< HEAD
-        c = getopt_long (argc, argv, "hx:g:H:m:s:d:pG:f:M:N:R:nc:C:F:e:a:s:u:v:w:OXt:",
-=======
-        c = getopt_long (argc, argv, "hx:H:m:s:d:pG:f:M:N:R:nc:C:F:e:a:s:u:v:w:OT:lXt:",
->>>>>>> 160e69fa
+        c = getopt_long (argc, argv, "hx:g:H:m:s:d:pG:f:M:N:R:nc:C:F:e:a:s:u:v:w:OT:lXt:",
                          long_options, &option_index);
 
 
