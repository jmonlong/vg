/**
 * \file mpmap_main.cpp: multipath mapping of reads to a graph
 */

#include <omp.h>
#include <unistd.h>
#include <getopt.h>

#include "subcommand.hpp"

#include "../multipath_mapper.hpp"
#include "../path.hpp"

//#define record_read_run_times

#ifdef record_read_run_times
#define READ_TIME_FILE "_read_times.tsv"
#include <ctime>
#include <iostream>
#endif

using namespace std;
using namespace vg;
using namespace vg::subcommand;

void help_mpmap(char** argv) {
    cerr
    << "usage: " << argv[0] << " mpmap [options] -x index.xg -g index.gcsa [-f reads1.fq [-f reads2.fq] | -G reads.gam] > aln.gamp" << endl
    << "Multipath align reads to a graph." << endl
    << endl
    << "basic options:" << endl
    << "graph/index:" << endl
    << "  -x, --xg-name FILE        use this xg index (required)" << endl
    << "  -g, --gcsa-name FILE      use this GCSA2/LCP index pair (required; both FILE and FILE.lcp)" << endl
    << "  -H, --gbwt-name FILE      use this GBWT haplotype index for population-based MAPQs" << endl
    << "      --linear-index FILE   use this sublinear Li and Stephens index file for population-based MAPQs" << endl
    << "      --linear-path PATH    use the given path name as the path that the linear index is against" << endl
    << "input:" << endl
    << "  -f, --fastq FILE          input FASTQ (possibly compressed), can be given twice for paired ends (for stdin use -)" << endl
    << "  -G, --gam-input FILE      input GAM (for stdin, use -)" << endl
    << "  -i, --interleaved         FASTQ or GAM contains interleaved paired ends" << endl
    << "  -N, --sample NAME         add this sample name to output GAM" << endl
    << "  -R, --read-group NAME     add this read group to output GAM" << endl
    << "  -e, --same-strand         read pairs are from the same strand of the DNA molecule" << endl
    << "algorithm:" << endl
    << "  -S, --single-path-mode    produce single-path alignments (GAM) instead of multipath alignments (GAMP) (ignores -sua)" << endl
    << "  -s, --snarls FILE         align to alternate paths in these snarls" << endl
    << "scoring:" << endl
    << "  -A, --no-qual-adjust      do not perform base quality adjusted alignments (required if input does not have base qualities)" << endl
    << endl
    << "advanced options:" << endl
    << "algorithm:" << endl
    << "  -X, --snarl-max-cut INT   do not align to alternate paths in a snarl if an exact match is at least this long (0 for no limit) [5]" << endl
    << "  -a, --alt-paths INT       align to (up to) this many alternate paths in between MEMs or in snarls [4]" << endl
    << "  -n, --unstranded          use lazy strand consistency when clustering MEMs" << endl
    << "  -b, --frag-sample INT     look for this many unambiguous mappings to estimate the fragment length distribution [1000]" << endl
    << "  -I, --frag-mean           mean for fixed fragment length distribution" << endl
    << "  -D, --frag-stddev         standard deviation for fixed fragment length distribution" << endl
    << "  -B, --no-calibrate        do not auto-calibrate mismapping dectection" << endl
    << "  -P, --max-p-val FLOAT     background model p value must be less than this to avoid mismapping detection [0.00001]" << endl
    << "  -v, --mq-method OPT       mapping quality method: 0 - none, 1 - fast approximation, 2 - adaptive, 3 - exact [2]" << endl
    << "  -Q, --mq-max INT          cap mapping quality estimates at this much [60]" << endl
    << "  -p, --band-padding INT    pad dynamic programming bands in inter-MEM alignment by this much [2]" << endl
    << "  -u, --map-attempts INT    perform (up to) this many mappings per read (0 for no limit) [48]" << endl
    << "  -O, --max-paths INT       consider (up to) this many paths per alignment when scoring by population consistency [1]" << endl
    << "  -M, --max-multimaps INT   report (up to) this many mappings per read [1]" << endl
    << "  -r, --reseed-length INT   reseed SMEMs for internal MEMs if they are at least this long (0 for no reseeding) [28]" << endl
    << "  -W, --reseed-diff FLOAT   require internal MEMs to have length within this much of the SMEM's length [0.45]" << endl
    << "  -k, --min-mem-length INT  minimum MEM length to anchor multipath alignments [1]" << endl
    << "  -K, --clust-length INT    minimum MEM length form clusters [automatic]" << endl
    << "  -c, --hit-max INT         ignore MEMs that occur greater than this many times in the graph (0 for no limit) [256]" << endl
    << "  -d, --max-dist-error INT  maximum typical deviation between distance on a reference path and distance in graph [8]" << endl
    << "  -w, --approx-exp FLOAT    let the approximate likelihood miscalculate likelihood ratios by this power [6.5]" << endl
    << "  -C, --drop-subgraph FLOAT drop alignment subgraphs whose MEMs cover this fraction less of the read than the best subgraph [0.2]" << endl
    << "  -U, --prune-exp FLOAT     prune MEM anchors if their approximate likelihood is this root less than the optimal anchors [1.25]" << endl
    << "scoring:" << endl
    << "  -q, --match INT           use this match score [1]" << endl
    << "  -z, --mismatch INT        use this mismatch penalty [4]" << endl
    << "  --score-matrix FILE       read a 5x5 integer substitution scoring matrix from a file" << endl
    << "  -o, --gap-open INT        use this gap open penalty [6]" << endl
    << "  -y, --gap-extend INT      use this gap extension penalty [1]" << endl
    << "  -L, --full-l-bonus INT    add this score to alignments that use the full length of the read [5]" << endl
    << "  -m, --remove-bonuses      remove full length alignment bonuses in reported scores" << endl
    << "computational parameters:" << endl
    << "  -t, --threads INT         number of compute threads to use" << endl
    << "  -Z, --buffer-size INT     buffer this many alignments together (per compute thread) before outputting to stdout [100]" << endl;
    
}

int main_mpmap(int argc, char** argv) {

    if (argc == 2) {
        help_mpmap(argv);
        return 1;
    }

    // initialize parameters with their default options
    #define OPT_SCORE_MATRIX 1000
    string matrix_file_name;
    string xg_name;
    string gcsa_name;
    string gbwt_name;
    string sublinearLS_name;
    string sublinearLS_ref_path;
    string snarls_name;
    string fastq_name_1;
    string fastq_name_2;
    string gam_file_name;
    int match_score = default_match;
    int mismatch_score = default_mismatch;
    int gap_open_score = default_gap_open;
    int gap_extension_score = default_gap_extension;
    int full_length_bonus = default_full_length_bonus;
    bool interleaved_input = false;
    int snarl_cut_size = 5;
    int max_map_attempts = 80;
    int population_max_paths = 1;
<<<<<<< HEAD
    int max_rescue_attempts = 64;
=======
    // How many distinct single path alignments should we look for in a multipath, for MAPQ?
    // TODO: create an option.
    int localization_max_paths = 5;
    int max_rescue_attempts = 32;
>>>>>>> 1d3bfe8b
    int max_num_mappings = 1;
    int buffer_size = 100;
    int hit_max = 512;
    int min_mem_length = 1;
    int min_clustering_mem_length = 0;
    int reseed_length = 28;
    double reseed_diff = 0.45;
    double reseed_exp = 0.065;
    bool use_adaptive_reseed = true;
    double cluster_ratio = 0.2;
    bool qual_adjusted = true;
    bool strip_full_length_bonus = false;
    MappingQualityMethod mapq_method = Adaptive;
    int band_padding = 2;
    int max_dist_error = 12;
    int num_alt_alns = 4;
    double suboptimal_path_exponent = 1.25;
    double likelihood_approx_exp = 8.0;
    bool single_path_alignment_mode = false;
    int max_mapq = 60;
    size_t frag_length_sample_size = 1000;
    double frag_length_robustness_fraction = 0.95;
    double frag_length_mean = NAN;
    double frag_length_stddev = NAN;
    bool same_strand = false;
    bool auto_calibrate_mismapping_detection = true;
    double max_mapping_p_value = 0.00001;
    size_t num_calibration_simulations = 250;
    size_t calibration_read_length = 150;
    bool unstranded_clustering = false;
    size_t order_length_repeat_hit_max = 3000;
    size_t sub_mem_count_thinning = 4;
    size_t sub_mem_thinning_burn_in = 16;
    double secondary_rescue_score_diff = 0.65;
    size_t rescue_only_min = numeric_limits<size_t>::max(); // disabling this for now
    size_t rescue_only_anchor_max = 16;
    string sample_name = "";
    string read_group = "";
    bool prefilter_redundant_hits = true;
    bool precollapse_order_length_hits = true;
    int max_sub_mem_recursion_depth = 1;
    
    int c;
    optind = 2; // force optind past command positional argument
    while (true) {
        static struct option long_options[] =
        {
            {"help", no_argument, 0, 'h'},
            {"xg-name", required_argument, 0, 'x'},
            {"gcsa-name", required_argument, 0, 'g'},
            {"gbwt-name", required_argument, 0, 'H'},
            {"linear-index", required_argument, 0, 1},
            {"linear-path", required_argument, 0, 2},
            {"fastq", required_argument, 0, 'f'},
            {"gam-input", required_argument, 0, 'G'},
            {"sample", required_argument, 0, 'N'},
            {"read-group", required_argument, 0, 'R'},
            {"interleaved", no_argument, 0, 'i'},
            {"same-strand", no_argument, 0, 'e'},
            {"single-path-mode", no_argument, 0, 'S'},
            {"snarls", required_argument, 0, 's'},
            {"snarl-max-cut", required_argument, 0, 'X'},
            {"alt-paths", required_argument, 0, 'a'},
            {"unstranded", no_argument, 0, 'n'},
            {"frag-sample", required_argument, 0, 'b'},
            {"frag-mean", required_argument, 0, 'I'},
            {"frag-stddev", required_argument, 0, 'D'},
            {"no-calibrate", no_argument, 0, 'B'},
            {"max-p-val", required_argument, 0, 'P'},
            {"mq-method", required_argument, 0, 'v'},
            {"mq-max", required_argument, 0, 'Q'},
            {"band-padding", required_argument, 0, 'p'},
            {"map-attempts", required_argument, 0, 'u'},
            {"max-paths", required_argument, 0, 'O'},
            {"max-multimaps", required_argument, 0, 'M'},
            {"reseed-length", required_argument, 0, 'r'},
            {"reseed-diff", required_argument, 0, 'W'},
            {"min-mem-length", required_argument, 0, 'k'},
            {"clustlength", required_argument, 0, 'K'},
            {"hit-max", required_argument, 0, 'c'},
            {"max-dist-error", required_argument, 0, 'd'},
            {"approx-exp", required_argument, 0, 'w'},
            {"drop-subgraph", required_argument, 0, 'C'},
            {"prune-exp", required_argument, 0, 'U'},
            {"match", required_argument, 0, 'q'},
            {"mismatch", required_argument, 0, 'z'},
            {"score-matrix", required_argument, 0, OPT_SCORE_MATRIX},
            {"gap-open", required_argument, 0, 'o'},
            {"gap-extend", required_argument, 0, 'y'},
            {"full-l-bonus", required_argument, 0, 'L'},
            {"remove-bonuses", no_argument, 0, 'm'},
            {"no-qual-adjust", no_argument, 0, 'A'},
            {"threads", required_argument, 0, 't'},
            {"buffer-size", required_argument, 0, 'Z'},
            {0, 0, 0, 0}
        };

        int option_index = 0;
        c = getopt_long (argc, argv, "hx:g:H:f:G:N:R:ieSs:u:O:a:nb:I:D:BP:v:Q:p:M:r:W:k:K:c:d:w:C:R:q:z:o:y:L:mAt:Z:",
                         long_options, &option_index);


        // Detect the end of the options.
        if (c == -1)
            break;

        switch (c)
        {
            case 'x':
                xg_name = optarg;
                if (xg_name.empty()) {
                    cerr << "error:[vg mpmap] Must provide XG file with -x." << endl;
                    exit(1);
                }
                break;
                
            case 'g':
                gcsa_name = optarg;
                if (gcsa_name.empty()) {
                    cerr << "error:[vg mpmap] Must provide GCSA file with -g." << endl;
                    exit(1);
                }
                break;
                
            case 'H':
                gbwt_name = optarg;
                break;
                
            case 1: // --linear-index
                sublinearLS_name = optarg;
                break;
            
            case 2: // --linear-path
                sublinearLS_ref_path = optarg;
                break;
                
            case 'f':
                if (fastq_name_1.empty()) {
                    fastq_name_1 = optarg;
                    if (fastq_name_1.empty()) {
                        cerr << "error:[vg mpmap] Must provide FASTQ file with -f" << endl;
                        exit(1);
                    }
                }
                else if (fastq_name_2.empty()) {
                    fastq_name_2 = optarg;
                    if (fastq_name_2.empty()) {
                        cerr << "error:[vg mpmap] Must provide FASTQ file with -f" << endl;
                        exit(1);
                    }
                }
                else {
                    cerr << "error:[vg mpmap] Cannot specify more than two FASTQ files" << endl;
                    exit(1);
                }
                break;
                
            case 'G':
                gam_file_name = optarg;
                if (gam_file_name.empty()) {
                    cerr << "error:[vg mpmap] Must provide GAM file with -G." << endl;
                    exit(1);
                }
                break;
                
            case 'N':
                sample_name = optarg;
                if (sample_name.empty()) {
                    cerr << "error:[vg mpmap] Must provide sample name file with -N." << endl;
                    exit(1);
                }
                break;
                
            case 'R':
                read_group = optarg;
                if (read_group.empty()) {
                    cerr << "error:[vg mpmap] Must provide read group with -R." << endl;
                    exit(1);
                }
                break;
                
            case 'i':
                interleaved_input = true;
                break;
                
            case 'e':
                same_strand = true;
                break;
                
            case 'S':
                single_path_alignment_mode = true;
                break;
                
            case 's':
                snarls_name = optarg;
                if (snarls_name.empty()) {
                    cerr << "error:[vg mpmap] Must provide snarl file with -s." << endl;
                    exit(1);
                }
                break;
                
            case 'X':
                snarl_cut_size = atoi(optarg);
                break;
                
            case 'a':
                num_alt_alns = atoi(optarg);
                break;
                
            case 'n':
                unstranded_clustering = true;
                break;
                
            case 'b':
                frag_length_sample_size = atoi(optarg);
                break;
                
            case 'I':
                frag_length_mean = atof(optarg);
                break;
                
            case 'D':
                frag_length_stddev = atof(optarg);
                break;
                
            case 'B':
                auto_calibrate_mismapping_detection = false;
                break;
                
            case 'P':
                max_mapping_p_value = atof(optarg);
                break;
                
            case 'v':
            {
                int mapq_arg = atoi(optarg);
                if (mapq_arg == 0) {
                    mapq_method = None;
                }
                else if (mapq_arg == 1) {
                    mapq_method = Approx;
                }
                else if (mapq_arg == 2) {
                    mapq_method = Adaptive;
                }
                else if (mapq_arg == 3) {
                    mapq_method = Exact;
                }
                else {
                    cerr << "error:[vg mpmap] Unrecognized mapping quality (-v) option: " << mapq_arg << ". Choose from {0, 1, 2}." << endl;
                    exit(1);
                }
            }
                break;
                
            case 'Q':
                max_mapq = atoi(optarg);
                break;
                
            case 'p':
                band_padding = atoi(optarg);
                break;
                
            case 'u':
                max_map_attempts = atoi(optarg);
                break;
                
            case 'O':
                population_max_paths = atoi(optarg);
                break;
                
            case 'M':
                max_num_mappings = atoi(optarg);
                break;
                
            case 'r':
                reseed_length = atoi(optarg);
                break;
                
            case 'W':
                reseed_diff = atof(optarg);
                break;
                
            case 'k':
                min_mem_length = atoi(optarg);
                break;
                
            case 'K':
                min_clustering_mem_length = atoi(optarg);
                break;
                
            case 'c':
                hit_max = atoi(optarg);
                break;
                
            case 'd':
                max_dist_error = atoi(optarg);
                break;
                
            case 'w':
                likelihood_approx_exp = atof(optarg);
                break;
                
            case 'C':
                cluster_ratio = atof(optarg);
                break;
                
            case 'U':
                suboptimal_path_exponent = atof(optarg);
                break;
                
            case 'q':
                match_score = atoi(optarg);
                break;
                
            case 'z':
                mismatch_score = atoi(optarg);
                break;
                
            case OPT_SCORE_MATRIX:
                matrix_file_name = optarg;
                if (matrix_file_name.empty()) {
                    cerr << "error:[vg mpmap] Must provide matrix file with --matrix-file." << endl;
                    exit(1);
                }
                break;
                
            case 'o':
                gap_open_score = atoi(optarg);
                break;
                
            case 'y':
                gap_extension_score = atoi(optarg);
                break;
                
            case 'm':
                strip_full_length_bonus = true;
                break;
                
            case 'L':
                full_length_bonus = atoi(optarg);
                break;
                
            case 'A':
                qual_adjusted = false;
                break;
                
            case 't':
            {
                int num_threads = atoi(optarg);
                if (num_threads <= 0) {
                    cerr << "error:[vg mpmap] Thread count (-t) set to " << num_threads << ", must set to a positive integer." << endl;
                    exit(1);
                }
                omp_set_num_threads(num_threads);
            }
                break;
                
            case 'Z':
                buffer_size = atoi(optarg);
                break;
                
            case 'h':
            case '?':
            default:
                help_mpmap(argv);
                exit(1);
                break;
        }
    }
    
    // check for valid parameters
    
    if (std::isnan(frag_length_mean) != std::isnan(frag_length_stddev)) {
        cerr << "error:[vg mpmap] Cannot specify only one of fragment length mean (-I) and standard deviation (-D)." << endl;
        exit(1);
    }
    
    if (!std::isnan(frag_length_mean) && frag_length_mean < 0) {
        cerr << "error:[vg mpmap] Fragment length mean (-I) must be nonnegative." << endl;
        exit(1);
    }
    
    if (!std::isnan(frag_length_stddev) && frag_length_stddev < 0) {
        cerr << "error:[vg mpmap] Fragment length standard deviation (-D) must be nonnegative." << endl;
        exit(1);
    }
    
    if (interleaved_input && !fastq_name_2.empty()) {
        cerr << "error:[vg mpmap] Cannot designate both interleaved paired ends (-i) and separate paired end file (-f)." << endl;
        exit(1);
    }
    
    if (!fastq_name_1.empty() && !gam_file_name.empty()) {
        cerr << "error:[vg mpmap] Cannot designate both FASTQ input (-f) and GAM input (-G) in same run." << endl;
        exit(1);
    }
    
    if (fastq_name_1.empty() && gam_file_name.empty()) {
        cerr << "error:[vg mpmap] Must designate reads to map from either FASTQ (-f) or GAM (-G) file." << endl;
        exit(1);
    }
    
    if (!interleaved_input && fastq_name_2.empty() && same_strand) {
        cerr << "warning:[vg mpmap] Ignoring same strand parameter (-d) because no paired end input provided." << endl;
    }
    
    if (num_alt_alns <= 0) {
        cerr << "error:[vg mpmap] Number of alternate snarl paths (-a) set to " << num_alt_alns << ", must set to a positive integer." << endl;
        exit(1);
    }
    
    if (frag_length_sample_size <= 0) {
        cerr << "error:[vg mpmap] Fragment length distribution sample size (-b) set to " << frag_length_sample_size << ", must set to a positive integer." << endl;
        exit(1);
    }
    
    if (snarl_cut_size < 0) {
        cerr << "error:[vg mpmap] Max snarl cut size (-U) set to " << snarl_cut_size << ", must set to a positive integer or 0 for no maximum." << endl;
        exit(1);
    }
    
    if (max_mapq <= 0 && mapq_method != None) {
        cerr << "error:[vg mpmap] Maximum mapping quality (-Q) set to " << max_mapq << ", must set to a positive integer." << endl;
        exit(1);
    }
    
    if (band_padding < 0) {
        cerr << "error:[vg mpmap] Band padding (-p) set to " << band_padding << ", must set to a nonnegative integer." << endl;
        exit(1);
    }
    
    if (max_map_attempts < 0) {
        cerr << "error:[vg mpmap] Maximum number of mapping attempts (-u) set to " << max_map_attempts << ", must set to a positive integer or 0 for no maximum." << endl;
        exit(1);
    }
    
    if (population_max_paths < 1) {
        cerr << "error:[vg mpmap] Maximum number of paths per alignment for population scoring (-O) set to " << population_max_paths << ", must set to a positive integer." << endl;
        exit(1);
    }
    
    if (population_max_paths != 1 && gbwt_name.empty() && sublinearLS_name.empty()) {
        cerr << "error:[vg mpmap] Maximum number of paths per alignment for population scoring (-O) set when population database (-H or --linear-index) not provided." << endl;
        exit(1);
    }
    
    if (!sublinearLS_name.empty() && !gbwt_name.empty()) {
        cerr << "error:[vg mpmap] GBWT index (-H) and linear haplotype index (--linear-index) both specified. Only one can be used." << endl;
        exit(1);
    }
    
    if (!sublinearLS_name.empty() && sublinearLS_ref_path.empty()) {
        cerr << "error:[vg mpmap] Linear haplotype index (--linear-index) cannot be used without a single reference path (--linear-path)." << endl;
        exit(1);
    }
    
    if (sublinearLS_name.empty() && !sublinearLS_ref_path.empty()) {
        cerr << "error:[vg mpmap] Linear haplotype ref path (--linear-path) cannot be used without an index (--linear-index)." << endl;
        exit(1);
    }
    
    if (max_num_mappings > max_map_attempts && max_map_attempts != 0) {
        cerr << "warning:[vg mpmap] Reporting up to " << max_num_mappings << " mappings, but only computing up to " << max_map_attempts << " mappings." << endl;
    }
    
    if (max_num_mappings <= 0) {
        cerr << "error:[vg mpmap] Maximum number of mappings per read (-M) set to " << max_num_mappings << ", must set to a positive integer." << endl;
        exit(1);
    }
    
    if (reseed_length < 0) {
        cerr << "error:[vg mpmap] Reseeding length (-r) set to " << reseed_length << ", must set to a positive integer or 0 for no reseeding." << endl;
        exit(1);
    }
    
    if ((reseed_diff <= 0 || reseed_diff >= 1.0) && reseed_length != 0) {
        cerr << "error:[vg mpmap] Reseeding length difference (-W) set to " << reseed_diff << ", must set to a number between 0.0 and 1.0." << endl;
        exit(1);
    }
    
    if (reseed_exp < 0 && reseed_length != 0 && use_adaptive_reseed) {
        cerr << "error:[vg mpmap] Reseeding exponent set to " << reseed_exp << ",  must set to a nonnegative number." << endl;
        exit(1);
    }
    
    if (hit_max < 0) {
        cerr << "error:[vg mpmap] MEM hit max (-c) set to " << hit_max << ", must set to a positive integer or 0 for no maximum." << endl;
        exit(1);
    }
    
    if (max_dist_error < 0) {
        cerr << "error:[vg mpmap] Maximum distance approximation error (-d) set to " << max_dist_error << ", must set to a nonnegative integer." << endl;
        exit(1);
    }
    
    if (likelihood_approx_exp < 1.0) {
        cerr << "error:[vg mpmap] Likelihood approximation exponent (-w) set to " << likelihood_approx_exp << ", must set to at least 1.0." << endl;
        exit(1);
    }
    
    if (cluster_ratio < 0.0 || cluster_ratio >= 1.0) {
        cerr << "error:[vg mpmap] Cluster drop ratio (-C) set to " << cluster_ratio << ", must set to a number between 0.0 and 1.0." << endl;
        exit(1);
    }
    
    if (suboptimal_path_exponent < 1.0) {
        cerr << "error:[vg mpmap] Suboptimal path likelihood root (-R) set to " << suboptimal_path_exponent << ", must set to at least 1.0." << endl;
        exit(1);
    }
    
    if (min_mem_length <= 0) {
        cerr << "error:[vg mpmap] Minimum MEM length (-k) set to " << min_mem_length << ", must set to a positive integer." << endl;
        exit(1);
    }
    
    if (match_score > std::numeric_limits<int8_t>::max() || mismatch_score > std::numeric_limits<int8_t>::max()
        || gap_open_score > std::numeric_limits<int8_t>::max() || gap_extension_score > std::numeric_limits<int8_t>::max()
        || full_length_bonus > std::numeric_limits<int8_t>::max() || match_score < 0 || mismatch_score < 0
        || gap_open_score < 0 || gap_extension_score < 0 || full_length_bonus < 0) {
        cerr << "error:[vg mpmap] All alignment scoring parameters (-qzoyL) must be between 0 and " << (int) std::numeric_limits<int8_t>::max() << endl;
        exit(1);
    }
    
    if (buffer_size <= 0) {
        cerr << "error:[vg mpmap] Buffer size (-Z) set to " << buffer_size << ", must set to a positive integer." << endl;
        exit(1);
    }
    
    // adjust parameters that produce irrelevant extra work in single path mode
    
    if (single_path_alignment_mode && population_max_paths == 1) {
        // TODO: I don't like having these constants floating around in two different places, but it's not very risky, just a warning
        if (!snarls_name.empty()) {
            cerr << "warning:[vg mpmap] Snarl file (-s) is ignored in single path mode (-S) without multipath population scoring (-O)." << endl;
            // TODO: Not true!
        }
        
        if (snarl_cut_size != 5) {
            cerr << "warning:[vg mpmap] Snarl cut limit (-u) is ignored in single path mode (-S) without multipath population scoring (-O)." << endl;
        }
        
        if (num_alt_alns != 4) {
            cerr << "warning:[vg mpmap] Number of alternate alignments (-a) is ignored in single path mode (-S) without multipath population scoring (-O)." << endl;
        }
        num_alt_alns = 1;
        
    }
    
    // ensure required parameters are provided
    
    if (xg_name.empty()) {
        cerr << "error:[vg mpmap] Multipath mapping requires an XG index, must provide XG file" << endl;
        exit(1);
    }
    
    if (gcsa_name.empty()) {
        cerr << "error:[vg mpmap] Multipath mapping requires a GCSA2 index, must provide GCSA2 file" << endl;
        exit(1);
    }
    
    // create in-memory objects
    
    ifstream xg_stream(xg_name);
    if (!xg_stream) {
        cerr << "error:[vg mpmap] Cannot open XG file " << xg_name << endl;
        exit(1);
    }
    
    ifstream gcsa_stream(gcsa_name);
    if (!gcsa_stream) {
        cerr << "error:[vg mpmap] Cannot open GCSA2 file " << gcsa_name << endl;
        exit(1);
    }
    
    string lcp_name = gcsa_name + ".lcp";
    ifstream lcp_stream(lcp_name);
    if (!lcp_stream) {
        cerr << "error:[vg mpmap] Cannot open LCP file " << lcp_name << endl;
        exit(1);
    }

    ifstream matrix_stream;
    if (!matrix_file_name.empty()) {
      matrix_stream.open(matrix_file_name);
      if (!matrix_stream) {
          cerr << "error:[vg mpmap] Cannot open scoring matrix file " << matrix_file_name << endl;
          exit(1);
      }
    }

    // Configure GCSA2 verbosity so it doesn't spit out loads of extra info
    gcsa::Verbosity::set(gcsa::Verbosity::SILENT);
    
    // Configure its temp directory to the system temp directory
    gcsa::TempFile::setDirectory(temp_file::get_dir());
    
    xg::XG xg_index(xg_stream);
    gcsa::GCSA gcsa_index;
    gcsa_index.load(gcsa_stream);
    gcsa::LCPArray lcp_array;
    lcp_array.load(lcp_stream);
    
    gbwt::GBWT* gbwt = nullptr;
    haplo::linear_haplo_structure* sublinearLS = nullptr;
    haplo::ScoreProvider* haplo_score_provider = nullptr;
    if (!gbwt_name.empty()) {
        ifstream gbwt_stream(gbwt_name);
        if (!gbwt_stream) {
            cerr << "error:[vg mpmap] Cannot open GBWT file " << gbwt_name << endl;
            exit(1);
        }
        gbwt = new gbwt::GBWT();
        gbwt->load(gbwt_stream);
        
        // We have the GBWT available for scoring haplotypes
        haplo_score_provider = new haplo::GBWTScoreProvider<gbwt::GBWT>(*gbwt);
    } else if (!sublinearLS_name.empty()) {
        // We want to use sublinear Li and Stephens as our haplotype scoring approach
        ifstream ls_stream(sublinearLS_name);
        
        // TODO: we only support a single ref contig, and we use these
        // hardcoded mutation and recombination likelihoods
        
        // What is the rank of our one and only reference path
        auto xg_ref_rank = xg_index.path_rank(sublinearLS_ref_path);
        
        sublinearLS = new linear_haplo_structure(ls_stream, -9 * 2.3, -6 * 2.3, xg_index, xg_ref_rank);
        haplo_score_provider = new haplo::LinearScoreProvider(*sublinearLS);
    }
    
    // TODO: Allow using haplo::XGScoreProvider?
    
    SnarlManager* snarl_manager = nullptr;
    if (!snarls_name.empty()) {
        ifstream snarl_stream(snarls_name);
        if (!snarl_stream) {
            cerr << "error:[vg mpmap] Cannot open Snarls file " << snarls_name << endl;
            exit(1);
        }
        snarl_manager = new SnarlManager(snarl_stream);
    }
        
    MultipathMapper multipath_mapper(&xg_index, &gcsa_index, &lcp_array, haplo_score_provider, snarl_manager);
    
    // set alignment parameters
    multipath_mapper.set_alignment_scores(match_score, mismatch_score, gap_open_score, gap_extension_score, full_length_bonus);
    if(matrix_stream.is_open()) multipath_mapper.load_scoring_matrix(matrix_stream);
    multipath_mapper.adjust_alignments_for_base_quality = qual_adjusted;
    multipath_mapper.strip_bonuses = strip_full_length_bonus;
    multipath_mapper.band_padding = band_padding;
    
    // set mem finding parameters
    multipath_mapper.hit_max = hit_max;
    multipath_mapper.mem_reseed_length = reseed_length;
    multipath_mapper.fast_reseed = true;
    multipath_mapper.fast_reseed_length_diff = reseed_diff;
    multipath_mapper.sub_mem_count_thinning = sub_mem_count_thinning;
    multipath_mapper.sub_mem_thinning_burn_in = sub_mem_thinning_burn_in;
    multipath_mapper.order_length_repeat_hit_max = order_length_repeat_hit_max;
    multipath_mapper.min_mem_length = min_mem_length;
    multipath_mapper.adaptive_reseed_diff = use_adaptive_reseed;
    multipath_mapper.adaptive_diff_exponent = reseed_exp;
    multipath_mapper.use_approx_sub_mem_count = false;
    multipath_mapper.prefilter_redundant_hits = prefilter_redundant_hits;
    multipath_mapper.precollapse_order_length_hits = precollapse_order_length_hits;
    multipath_mapper.max_sub_mem_recursion_depth = max_sub_mem_recursion_depth;
    multipath_mapper.max_mapping_p_value = max_mapping_p_value;
    if (min_clustering_mem_length) {
        multipath_mapper.min_clustering_mem_length = min_clustering_mem_length;
    }
    else {
        multipath_mapper.set_automatic_min_clustering_length();
    }
    
    // set mapping quality parameters
    multipath_mapper.mapping_quality_method = mapq_method;
    multipath_mapper.max_mapping_quality = max_mapq;
    multipath_mapper.use_population_mapqs = (haplo_score_provider != nullptr);
    multipath_mapper.population_max_paths = population_max_paths;
    
    // set pruning and clustering parameters
    multipath_mapper.max_expected_dist_approx_error = max_dist_error;
    multipath_mapper.mem_coverage_min_ratio = cluster_ratio;
    multipath_mapper.log_likelihood_approx_factor = likelihood_approx_exp;
    multipath_mapper.num_mapping_attempts = max_map_attempts ? max_map_attempts : numeric_limits<int>::max();
    multipath_mapper.unstranded_clustering = unstranded_clustering;
    
    // set pair rescue parameters
    multipath_mapper.secondary_rescue_score_diff = secondary_rescue_score_diff;
    multipath_mapper.max_rescue_attempts = max_rescue_attempts;
    multipath_mapper.rescue_only_min = rescue_only_min;
    multipath_mapper.rescue_only_anchor_max = rescue_only_anchor_max;
    
    // set multipath alignment topology parameters
    multipath_mapper.max_snarl_cut_size = snarl_cut_size;
    multipath_mapper.num_alt_alns = num_alt_alns;
    multipath_mapper.max_suboptimal_path_score_ratio = suboptimal_path_exponent;
    
    // if directed to, auto calibrate the mismapping detection to the graph
    if (auto_calibrate_mismapping_detection) {
        multipath_mapper.calibrate_mismapping_detection(num_calibration_simulations, calibration_read_length);
    }
    
    // set computational paramters
    int thread_count = get_thread_count();
    multipath_mapper.set_alignment_threads(thread_count);
    
    // are we doing paired ends?
    if (interleaved_input || !fastq_name_2.empty()) {
        // make sure buffer size is even (ensures that output will be interleaved)
        if (buffer_size % 2 == 1) {
            buffer_size++;
        }

        if (!std::isnan(frag_length_mean) && !std::isnan(frag_length_stddev)) {
            // Force a fragment length distribution
            multipath_mapper.force_fragment_length_distr(frag_length_mean, frag_length_stddev);
        }
        else {
            // choose the sample size and tail-fraction for estimating the fragment length distribution
            multipath_mapper.set_fragment_length_distr_params(frag_length_sample_size, frag_length_sample_size,
                                                              frag_length_robustness_fraction);
        }

    }
    
#ifdef record_read_run_times
    ofstream read_time_file(READ_TIME_FILE);
#endif
    
    // a buffer to hold read pairs that can't be unambiguously mapped before the fragment length distribution
    // is estimated
    // note: sufficient to have only one buffer because multithreading code enforces single threaded mode
    // during distribution estimation
    vector<pair<Alignment, Alignment>> ambiguous_pair_buffer;
    
    vector<vector<Alignment> > single_path_output_buffer(thread_count);
    vector<vector<MultipathAlignment> > multipath_output_buffer(thread_count);
    
    // write unpaired multipath alignments to stdout buffer
    auto output_multipath_alignments = [&](vector<MultipathAlignment>& mp_alns) {
        auto& output_buf = multipath_output_buffer[omp_get_thread_num()];
        
        // move all the alignments over to the output buffer
        for (MultipathAlignment& mp_aln : mp_alns) {
            output_buf.emplace_back(move(mp_aln));
            
            // label with read group and sample name
            if (!read_group.empty()) {
                output_buf.back().set_read_group(read_group);
            }
            if (!sample_name.empty()) {
                output_buf.back().set_sample_name(sample_name);
            }
        }
        
        stream::write_buffered(cout, output_buf, buffer_size);
    };
    
    // convert to unpaired single path alignments and write stdout buffer
    auto output_single_path_alignments = [&](vector<MultipathAlignment>& mp_alns) {
        auto& output_buf = single_path_output_buffer[omp_get_thread_num()];
        // add optimal alignments to the output buffer
        for (MultipathAlignment& mp_aln : mp_alns) {
            // For each multipath alignment, get the greedy nonoverlapping
            // single-path alignments from the top k optimal single-path
            // alignments.
            vector<Alignment> options;
            multipath_mapper.reduce_to_single_path(mp_aln, options, localization_max_paths);
            
            // There will always be at least one result. Use the optimal alignment.
            output_buf.emplace_back(std::move(options.front()));
            
            // compute the Alignment identity to make vg call happy
            output_buf.back().set_identity(identity(output_buf.back().path()));
            
            if (mp_aln.has_annotation()) {
                // Move over annotations
                output_buf.back().set_allocated_annotation(mp_aln.release_annotation());
            }
            
            // label with read group and sample name
            if (!read_group.empty()) {
                output_buf.back().set_read_group(read_group);
            }
            if (!sample_name.empty()) {
                output_buf.back().set_sample_name(sample_name);
            }
        }
        
        stream::write_buffered(cout, output_buf, buffer_size);
    };
    
    // write paired multipath alignments to stdout buffer
    auto output_multipath_paired_alignments = [&](vector<pair<MultipathAlignment, MultipathAlignment>>& mp_aln_pairs) {
        auto& output_buf = multipath_output_buffer[omp_get_thread_num()];
        
        // move all the alignments over to the output buffer
        for (pair<MultipathAlignment, MultipathAlignment>& mp_aln_pair : mp_aln_pairs) {
            output_buf.emplace_back(move(mp_aln_pair.first));
            
            // label with read group and sample name
            if (!read_group.empty()) {
                output_buf.back().set_read_group(read_group);
            }
            if (!sample_name.empty()) {
                output_buf.back().set_sample_name(sample_name);
            }
            
            // switch second read back to the opposite strand if necessary
            if (same_strand) {
                output_buf.emplace_back(move(mp_aln_pair.second));
            }
            else {
                output_buf.emplace_back();
                rev_comp_multipath_alignment(mp_aln_pair.second,
                                             [&](vg::id_t node_id) { return xg_index.node_length(node_id); },
                                             output_buf.back());
            }
            
            // label with read group and sample name
            if (!read_group.empty()) {
                output_buf.back().set_read_group(read_group);
            }
            if (!sample_name.empty()) {
                output_buf.back().set_sample_name(sample_name);
            }
        }
        
        stream::write_buffered(cout, output_buf, buffer_size);
    };
    
    // convert to paired single path alignments and write stdout buffer
    auto output_single_path_paired_alignments = [&](vector<pair<MultipathAlignment, MultipathAlignment>>& mp_aln_pairs) {
        auto& output_buf = single_path_output_buffer[omp_get_thread_num()];
        
        // add optimal alignments to the output buffer
        for (pair<MultipathAlignment, MultipathAlignment>& mp_aln_pair : mp_aln_pairs) {
            
            // Compute nonoverlapping single path alignments for each multipath alignment
            vector<Alignment> options;
            multipath_mapper.reduce_to_single_path(mp_aln_pair.first, options, localization_max_paths);
            
            // There will always be at least one result. Use the optimal alignment.
            output_buf.emplace_back(std::move(options.front()));
            
            if (mp_aln_pair.first.has_annotation()) {
                // Move over annotations
                output_buf.back().set_allocated_annotation(mp_aln_pair.first.release_annotation());
            }
            
            // compute the Alignment identity to make vg call happy
            output_buf.back().set_identity(identity(output_buf.back().path()));
            
            // label with read group and sample name
            if (!read_group.empty()) {
                output_buf.back().set_read_group(read_group);
            }
            if (!sample_name.empty()) {
                output_buf.back().set_sample_name(sample_name);
            }
            // arbitrarily decide that this is the "previous" fragment
            output_buf.back().mutable_fragment_next()->set_name(mp_aln_pair.second.name());
            
            // Now do the second read
            options.clear();
            multipath_mapper.reduce_to_single_path(mp_aln_pair.second, options, localization_max_paths);
            output_buf.emplace_back(std::move(options.front()));
            
            if (mp_aln_pair.second.has_annotation()) {
                // Move over annotations
                output_buf.back().set_allocated_annotation(mp_aln_pair.second.release_annotation());
            }
            
            // compute identity again
            output_buf.back().set_identity(identity(output_buf.back().path()));
            
            // switch second read back to the opposite strand if necessary
            if (!same_strand) {
                reverse_complement_alignment_in_place(&output_buf.back(),
                                                      [&](vg::id_t node_id) { return xg_index.node_length(node_id); });
            }
            
            // label with read group and sample name
            if (!read_group.empty()) {
                output_buf.back().set_read_group(read_group);
            }
            if (!sample_name.empty()) {
                output_buf.back().set_sample_name(sample_name);
            }
            // arbitrarily decide that this is the "next" fragment
            output_buf.back().mutable_fragment_prev()->set_name(mp_aln_pair.first.name());
        }
        stream::write_buffered(cout, output_buf, buffer_size);
    };
    
    // do unpaired multipath alignment and write to buffer
    function<void(Alignment&)> do_unpaired_alignments = [&](Alignment& alignment) {
#ifdef record_read_run_times
        clock_t start = clock();
#endif
        vector<MultipathAlignment> mp_alns;
        multipath_mapper.multipath_map(alignment, mp_alns, max_num_mappings);
        if (single_path_alignment_mode) {
            output_single_path_alignments(mp_alns);
        }
        else {
            output_multipath_alignments(mp_alns);
        }
#ifdef record_read_run_times
        clock_t finish = clock();
#pragma omp critical
        read_time_file << alignment.name() << "\t" << double(finish - start) / CLOCKS_PER_SEC << endl;
#endif
    };
    
    // do paired multipath alignment and write to buffer
    function<void(Alignment&, Alignment&)> do_paired_alignments = [&](Alignment& alignment_1, Alignment& alignment_2) {
        // get reads on the same strand so that oriented distance estimation works correctly
        // but if we're clearing the ambiguous buffer we already RC'd these on the first pass
#ifdef record_read_run_times
        clock_t start = clock();
#endif
        if (!same_strand) {
            // remove the path so we won't try to RC it (the path may not refer to this graph)
            alignment_2.clear_path();
            reverse_complement_alignment_in_place(&alignment_2, [&](vg::id_t node_id) { return xg_index.node_length(node_id); });
        }
                
        vector<pair<MultipathAlignment, MultipathAlignment>> mp_aln_pairs;
        multipath_mapper.multipath_map_paired(alignment_1, alignment_2, mp_aln_pairs, ambiguous_pair_buffer, max_num_mappings);
        if (single_path_alignment_mode) {
            output_single_path_paired_alignments(mp_aln_pairs);
        }
        else {
            output_multipath_paired_alignments(mp_aln_pairs);
        }
#ifdef record_read_run_times
        clock_t finish = clock();
#pragma omp critical
        read_time_file << alignment_1.name() << "\t" << alignment_2.name() << "\t" << double(finish - start) / CLOCKS_PER_SEC << endl;
#endif
    };
    
    // for streaming paired input, don't spawn parallel tasks unless this evalutes to true
    function<bool(void)> multi_threaded_condition = [&](void) {
        return multipath_mapper.has_fixed_fragment_length_distr();
    };
    
    
    // FASTQ input
    if (!fastq_name_1.empty()) {
        if (interleaved_input) {
            fastq_paired_interleaved_for_each_parallel_after_wait(fastq_name_1, do_paired_alignments,
                                                                  multi_threaded_condition);
        }
        else if (fastq_name_2.empty()) {
            fastq_unpaired_for_each_parallel(fastq_name_1, do_unpaired_alignments);
        }
        else {
            fastq_paired_two_files_for_each_parallel_after_wait(fastq_name_1, fastq_name_2, do_paired_alignments,
                                                                multi_threaded_condition);
        }
    }
    
    // GAM input
    if (!gam_file_name.empty()) {
        function<void(istream&)> execute = [&](istream& gam_in) {
            if (!gam_in) {
                cerr << "error:[vg mpmap] Cannot open GAM file " << gam_file_name << endl;
                exit(1);
            }
            if (interleaved_input) {
                stream::for_each_interleaved_pair_parallel_after_wait(gam_in, do_paired_alignments,
                                                                      multi_threaded_condition);
            }
            else {
                stream::for_each_parallel(gam_in, do_unpaired_alignments);
            }
        };
        get_input_file(gam_file_name, execute);
    }

    // take care of any read pairs that we couldn't map unambiguously before the fragment length distribution
    // had been estimated
    if (!ambiguous_pair_buffer.empty()) {
        if (multipath_mapper.has_fixed_fragment_length_distr()) {
#pragma omp parallel for
            for (size_t i = 0; i < ambiguous_pair_buffer.size(); i++) {
                pair<Alignment, Alignment>& aln_pair = ambiguous_pair_buffer[i];
                // we reverse complemented the alignment on the first pass, so switch back so we don't break
                // the alignment functions expectations
                // TODO: slightly wasteful, inelegant
                if (!same_strand) {
                    reverse_complement_alignment_in_place(&aln_pair.second,
                                                          [&](vg::id_t node_id) { return xg_index.node_length(node_id); });
                }
                do_paired_alignments(aln_pair.first, aln_pair.second);
            }
        }
        else {
            cerr << "warning:[vg mpmap] Could not find " << frag_length_sample_size << " unambiguous read pair mappings to estimate fragment length ditribution. Mapping read pairs as independent single-ended reads. Consider decreasing sample size (-b)." << endl;
            
#pragma omp parallel for
            for (size_t i = 0; i < ambiguous_pair_buffer.size(); i++) {
                pair<Alignment, Alignment>& aln_pair = ambiguous_pair_buffer[i];
                // we reverse complemented the alignment on the first pass, so switch back so we don't break
                // the alignment function's expectations
                // TODO: slightly wasteful, inelegant
                if (!same_strand) {
                    reverse_complement_alignment_in_place(&aln_pair.second,
                                                          [&](vg::id_t node_id) { return xg_index.node_length(node_id); });
                }
                do_unpaired_alignments(aln_pair.first);
                do_unpaired_alignments(aln_pair.second);
            }
        }
    }
    
    // flush output buffers
    for (int i = 0; i < thread_count; i++) {
        vector<Alignment>& single_path_buffer = single_path_output_buffer[i];
        stream::write_buffered(cout, single_path_buffer, 0);
        
        vector<MultipathAlignment>& multipath_buffer = multipath_output_buffer[i];
        stream::write_buffered(cout, multipath_buffer, 0);
    }
    cout.flush();
    
#ifdef record_read_run_times
    read_time_file.close();
#endif
    
    //cerr << "MEM length filtering efficiency: " << ((double) OrientedDistanceClusterer::MEM_FILTER_COUNTER) / OrientedDistanceClusterer::MEM_TOTAL << " (" << OrientedDistanceClusterer::MEM_FILTER_COUNTER << "/" << OrientedDistanceClusterer::MEM_TOTAL << ")" << endl;
    //cerr << "MEM cluster filtering efficiency: " << ((double) OrientedDistanceClusterer::PRUNE_COUNTER) / OrientedDistanceClusterer::CLUSTER_TOTAL << " (" << OrientedDistanceClusterer::PRUNE_COUNTER << "/" << OrientedDistanceClusterer::CLUSTER_TOTAL << ")" << endl;
    //cerr << "subgraph filtering efficiency: " << ((double) MultipathMapper::PRUNE_COUNTER) / MultipathMapper::SUBGRAPH_TOTAL << " (" << MultipathMapper::PRUNE_COUNTER << "/" << MultipathMapper::SUBGRAPH_TOTAL << ")" << endl;
    
    if (snarl_manager != nullptr) {
        delete snarl_manager;
    }
   
    if (haplo_score_provider != nullptr) {
        delete haplo_score_provider;
    }
    
    if (sublinearLS != nullptr) {
        delete sublinearLS;
    }
   
    if (gbwt != nullptr) {
        delete gbwt;
    }
    
    return 0;
}

// Register subcommand
static Subcommand vg_mpmap("mpmap", "multipath alignments of reads to a graph", main_mpmap);

<|MERGE_RESOLUTION|>--- conflicted
+++ resolved
@@ -115,14 +115,10 @@
     int snarl_cut_size = 5;
     int max_map_attempts = 80;
     int population_max_paths = 1;
-<<<<<<< HEAD
-    int max_rescue_attempts = 64;
-=======
     // How many distinct single path alignments should we look for in a multipath, for MAPQ?
     // TODO: create an option.
     int localization_max_paths = 5;
     int max_rescue_attempts = 32;
->>>>>>> 1d3bfe8b
     int max_num_mappings = 1;
     int buffer_size = 100;
     int hit_max = 512;
