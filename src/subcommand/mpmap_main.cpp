--- conflicted
+++ resolved
@@ -113,14 +113,9 @@
     int full_length_bonus = default_full_length_bonus;
     bool interleaved_input = false;
     int snarl_cut_size = 5;
-<<<<<<< HEAD
-    int max_map_attempts = 48;
-    int max_single_end_mappings_for_rescue = 64;
-=======
     int max_paired_end_map_attempts = 24;
     int max_single_end_mappings_for_rescue = 64;
     int max_single_end_map_attempts = 48;
->>>>>>> 22a49231
     int max_rescue_attempts = 32;
     int population_max_paths = 10;
     // How many distinct single path alignments should we look for in a multipath, for MAPQ?
@@ -128,11 +123,7 @@
     int localization_max_paths = 5;
     int max_num_mappings = 1;
     int buffer_size = 100;
-<<<<<<< HEAD
-    int hit_max = 2048;
-=======
     int hit_max = 1024;
->>>>>>> 22a49231
     int min_mem_length = 1;
     int min_clustering_mem_length = 0;
     int reseed_length = 28;
