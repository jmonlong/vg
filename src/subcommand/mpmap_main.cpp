--- conflicted
+++ resolved
@@ -121,19 +121,11 @@
     int hit_max = 1024;
     int min_mem_length = 1;
     int min_clustering_mem_length = 0;
-<<<<<<< HEAD
-    int reseed_length = 22;
-    double reseed_diff = 0.4;
-    double reseed_exp = 0.065;
-    bool use_adaptive_reseed = true;
-    double cluster_ratio = 0.10;
-=======
     int reseed_length = 28;
     double reseed_diff = 0.45;
     double reseed_exp = 0.065;
     bool use_adaptive_reseed = true;
     double cluster_ratio = 0.2;
->>>>>>> d5dc37bb
     bool qual_adjusted = true;
     bool strip_full_length_bonus = false;
     MappingQualityMethod mapq_method = Adaptive;
