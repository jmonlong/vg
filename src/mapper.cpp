--- conflicted
+++ resolved
@@ -36,14 +36,11 @@
     , max_query_graph_ratio(128)
     , report_consistent_pairs(false)
     , extra_pairing_multimaps(4)
-<<<<<<< HEAD
+    , always_rescue(false)
+    , fragment_size(0)
     , mapping_quality_method(Approx)
     , adjust_alignments_for_base_quality(false)
     , aligner(nullptr)
-=======
-    , always_rescue(false)
-    , fragment_size(0)
->>>>>>> 22a8a35b
 {
     init_aligner(default_match, default_mismatch, default_gap_open, default_gap_extension);
 }
@@ -294,15 +291,6 @@
         // We can't rescue off an unmapped read
         assert(read.has_path() && read.path().mapping_size() > 0);
 
-<<<<<<< HEAD
-=======
-        // Always reverse the opposite direction sequence
-        aln_opposite.set_sequence(reverse_complement(aln_opposite.sequence()));
-        
-        // TODO: when we have quality-dependent alignment, reverse the qualities
-        // too.
->>>>>>> 22a8a35b
-
         // Do both the alignments
         align_mate_in_window(read, aln_same, pair_window);
         align_mate_in_window(read, aln_opposite, pair_window);
@@ -321,40 +309,37 @@
     };
     
     // Do the initial alignments, making sure to get some extras if we're going to check consistency.
-<<<<<<< HEAD
-    // compute individual mapping quality scores if we aren't going to report pairs
+
+    vector<MaximalExactMatch> pairable_mems1, pairable_mems2;
+    vector<MaximalExactMatch>* pairable_mems_ptr_1 = nullptr;
+    vector<MaximalExactMatch>* pairable_mems_ptr_2 = nullptr;
+
+    // find the MEMs for the alignments
+    if (report_consistent_pairs) {
+        vector<MaximalExactMatch> mems1 = find_smems(read1.sequence());
+        for (auto& mem : mems1) { get_mem_hits_if_under_max(mem); }
+        vector<MaximalExactMatch> mems2 = find_smems(read2.sequence());
+        for (auto& mem : mems2) { get_mem_hits_if_under_max(mem); }
+        
+        // use pair resolution filterings on the SMEMs to constrain the candidates
+        if (fragment_size) {
+            set<MaximalExactMatch*> pairable_mems = resolve_paired_mems(mems1, mems2);
+            for (auto& mem : mems1) if (pairable_mems.count(&mem)) pairable_mems1.push_back(mem);
+            for (auto& mem : mems2) if (pairable_mems.count(&mem)) pairable_mems2.push_back(mem);
+        } else {
+            pairable_mems1 = mems1;
+            pairable_mems2 = mems2;
+        }
+        pairable_mems_ptr_1 = &pairable_mems1;
+        pairable_mems_ptr_2 = &pairable_mems2;
+    }
+    
+
+    // use MEM alignment on the MEMs matching our constraints
     vector<Alignment> alignments1 = align_multi_internal(!report_consistent_pairs, read1, kmer_size, stride, band_width,
-        report_consistent_pairs * extra_pairing_multimaps);
+                                                         report_consistent_pairs * extra_pairing_multimaps, pairable_mems_ptr_1);
     vector<Alignment> alignments2 = align_multi_internal(!report_consistent_pairs, read2, kmer_size, stride, band_width,
-        report_consistent_pairs * extra_pairing_multimaps);
-=======
-    /*
-    vector<Alignment> alignments1 = align_multi(read1, kmer_size, stride, band_width,
-        max_multimaps + promote_consistent_pairs * extra_pairing_multimaps);
-    vector<Alignment> alignments2 = align_multi(read2, kmer_size, stride, band_width,
-        max_multimaps + promote_consistent_pairs * extra_pairing_multimaps);
-    */
-
-    // find the MEMs for the alignments
-    vector<MaximalExactMatch> mems1 = find_smems(read1.sequence());
-    for (auto& mem : mems1) { get_mem_hits_if_under_max(mem); }
-    vector<MaximalExactMatch> mems2 = find_smems(read2.sequence());
-    for (auto& mem : mems2) { get_mem_hits_if_under_max(mem); }
-
-    // use pair resolution filterings on the SMEMs to constrain the candidates
-    vector<MaximalExactMatch> pairable_mems1, pairable_mems2;
-    if (fragment_size) {
-        set<MaximalExactMatch*> pairable_mems = resolve_paired_mems(mems1, mems2);
-        for (auto& mem : mems1) if (pairable_mems.count(&mem)) pairable_mems1.push_back(mem);
-        for (auto& mem : mems2) if (pairable_mems.count(&mem)) pairable_mems2.push_back(mem);
-    } else {
-        pairable_mems1 = mems1;
-        pairable_mems2 = mems2;
-    }
-
-    // use MEM alignment on the MEMs matching our constraints
-    vector<Alignment> alignments1 = align_mem_multi(read1, pairable_mems1, max_multimaps);
-    vector<Alignment> alignments2 = align_mem_multi(read2, pairable_mems1, max_multimaps);
+                                                         report_consistent_pairs * extra_pairing_multimaps, pairable_mems_ptr_2);
 
     size_t best_score1 = 0;
     for(auto& aligned : alignments1) {
@@ -375,7 +360,6 @@
     }
     
     // A nonzero best score means we have any valid alignments of that read.
->>>>>>> 22a8a35b
     
     // Rescue only if the top alignment on one side has no mappings
     if(best_score1 == 0 && best_score2 != 0) {
@@ -445,31 +429,8 @@
         alignments2.insert(alignments2.end(), extra2.begin(), extra2.end());
     }
     
-<<<<<<< HEAD
-    // do I actually want to rescue a pair with no CONSISTENT mappings? otherwise pairs might get knocked down later and
+    // TODO: do I actually want to rescue a pair with no CONSISTENT mappings? otherwise pairs might get knocked down later and
     // then I still return nothing
-    // and which
-=======
-    // Find the consistent pair with highest total score and promote to primary.
-    // We can do this by going down each list.
-    int best_score = 0;
-    vector<Alignment>::iterator best1;
-    vector<Alignment>::iterator best2;
-    if(promote_consistent_pairs) {
-        for(auto aln1 = alignments1.begin(); aln1 != alignments1.end(); ++aln1) {
-            for(auto aln2 = alignments2.begin(); aln2 != alignments2.end(); ++aln2) {
-                // TODO: this is quadradic in number of alignments looked at. Is there a better way?
-                int pair_score = (*aln1).score() + (*aln2).score();
-                if(pair_score > best_score && alignments_consistent(*aln1, *aln2, pair_window)) {
-                    // This is the new best consistent pair
-                    best_score = pair_score;
-                    best1 = aln1;
-                    best2 = aln2;
-                }
-            } 
-        }
-    }
->>>>>>> 22a8a35b
     
     if (report_consistent_pairs) {
         // compare pairs by the sum of their individual scores
@@ -554,7 +515,6 @@
         sort(alignments2.begin(), alignments2.end(), [](const Alignment& a, const Alignment& b) {
             return a.score() > b.score();
         });
-<<<<<<< HEAD
         
         // mark primary and secondary
         for (int i = 0; i < alignments1.size(); i++) {
@@ -568,103 +528,7 @@
         
         return  make_pair(alignments1, alignments2);
     }
-//    // Find the consistent pair with highest total score and promote to primary.
-//    // We can do this by going down each list in order.
-//    int best_score = 0;
-//    vector<Alignment>::iterator best1;
-//    vector<Alignment>::iterator best2;
-//    if(report_consistent_pairs) {
-//        for(auto aln1 = alignments1.begin(); aln1 != alignments1.end(); ++aln1) {
-//            for(auto aln2 = alignments2.begin(); aln2 != alignments2.end(); ++aln2) {
-//                // TODO: this is quadratic in number of alignments looked at. Is there a better way?
-//                int pair_score = (*aln1).score() + (*aln2).score();
-//                if(pair_score > best_score && alignments_consistent(*aln1, *aln2, pair_window)) {
-//                    // This is the new best consistent pair
-//                    best_score = pair_score;
-//                    best1 = aln1;
-//                    best2 = aln2;
-//                }
-//            } 
-//        }
-//    }
-//    
-//    
-//    if(best_score > 0) {
-//        // There is a best consistent pair.
-//        // Swap the best alignments first.
-//        // We know we have at least one alignment on each side.
-//        
-//        iter_swap(best1, alignments1.begin());
-//        iter_swap(best2, alignments2.begin());
-//        
-//        if(debug) cerr << "Found consistent pair" << endl;
-//
-//        // Truncate to max multimaps
-//        if(alignments1.size() > max_multimaps) {
-//            alignments1.resize(max_multimaps);
-//        }
-//        if(alignments2.size() > max_multimaps) {
-//            alignments2.resize(max_multimaps);
-//        }
-//
-//        // Sort the secondary alignments by score, descending
-//        sort(alignments1.begin() + 1, alignments1.end(), [](const Alignment& a, const Alignment& b) {
-//            return a.score() > b.score();
-//        });
-//        sort(alignments2.begin() + 1, alignments2.end(), [](const Alignment& a, const Alignment& b) {
-//            return a.score() > b.score();
-//        });
-//
-//    } else {
-//        // We could not find any consistent pairs
-//        if(debug) cerr << "Could not find any consistent pairs" << endl;
-//
-//        // Truncate to max multimaps
-//        if(alignments1.size() > max_multimaps) {
-//            alignments1.resize(max_multimaps);
-//        }
-//        if(alignments2.size() > max_multimaps) {
-//            alignments2.resize(max_multimaps);
-//        }
-//
-//        // Sort all the alignments by score, descending
-//        sort(alignments1.begin(), alignments1.end(), [](const Alignment& a, const Alignment& b) {
-//            return a.score() > b.score();
-//        });
-//        sort(alignments2.begin(), alignments2.end(), [](const Alignment& a, const Alignment& b) {
-//            return a.score() > b.score();
-//        });
-//
-//    }
-//    // link the fragments and set primary/secondary
-//    // TODO: pathfind between alignments?
-//    // TODO
-//    // mark them as discordant if there is an issue?
-//    // this needs to be detected with care using statistics built up from a bunch of reads
-//    pair<vector<Alignment>, vector<Alignment>> paired_alns = make_pair(alignments1, alignments2);
-//    return paired_alns;
-=======
-
-    }
-
-    // link the fragments and set primary/secondary
-    for(size_t i = 0; i < alignments1.size(); i++) {
-        alignments1[i].mutable_fragment_next()->set_name(read2.name());
-        alignments1[i].set_is_secondary(i > 0);
-    }
-    for(size_t i = 0; i < alignments2.size(); i++) {
-        alignments2[i].mutable_fragment_prev()->set_name(read1.name());
-        alignments2[i].set_is_secondary(i > 0);
-    }
-
-    // TODO: pathfind between alignments?
-
-
-    // TODO
-    // mark them as discordant if there is an issue?
-    // this needs to be detected with care using statistics built up from a bunch of reads
-    return make_pair(alignments1, alignments2);
->>>>>>> 22a8a35b
+
 }
 
 pair<Alignment, Alignment> Mapper::align_paired(const Alignment& read1, const Alignment& read2, int kmer_size, int stride,
@@ -926,7 +790,7 @@
     for (int i = 0; i < bands.size(); ++i) {
         if (max_multimaps > 1) {
             vector<Alignment>& malns = multi_alns[i];
-            malns = align_multi_internal(false, bands[i], kmer_size, stride, band_width, 0);
+            malns = align_multi_internal(false, bands[i], kmer_size, stride, band_width, 0, nullptr);
             // always include an unaligned mapping
             malns.push_back(bands[i]);
             for (vector<Alignment>::iterator a = malns.begin(); a != malns.end(); ++a) {
@@ -1225,11 +1089,12 @@
 }
     
 vector<Alignment> Mapper::align_multi(const Alignment& aln, int kmer_size, int stride, int band_width) {
-    return align_multi_internal(true, aln, kmer_size, stride, band_width, 0);
-}
-    
-vector<Alignment> Mapper::align_multi_internal(bool compute_unpaired_qualities, const Alignment& aln,
-                                               int kmer_size, int stride, int band_width, int additional_multimaps) {
+    return align_multi_internal(true, aln, kmer_size, stride, band_width, 0, nullptr);
+}
+    
+vector<Alignment> Mapper::align_multi_internal(bool compute_unpaired_quality, const Alignment& aln, int kmer_size, int stride,
+                                               int band_width, int additional_multimaps,
+                                               vector<MaximalExactMatch>* restricted_mems) {
     
     // trigger a banded alignment if we need to
     // note that this will in turn call align_multi_internal on fragments of the read
@@ -1249,19 +1114,34 @@
     }
     
     vector<Alignment> alignments;
-    if (kmer_size || index != nullptr) {
+    if (kmer_size || xindex == nullptr) {
         // if we've defined a kmer size, use the legacy style mapper
         alignments = align_multi_kmers(aln, kmer_size, stride, band_width);
     }
     else {
         // otherwise use the mem mapper, which is a banded multi mapper by default
-        alignments = align_mem(aln, additional_multimaps_for_quality);
+        
+        // use pre-restricted mems for paired mapping or find mems here
+        if (restricted_mems) {
+            // mem hits will already have been queried
+            alignments = align_mem_multi(aln, *restricted_mems, additional_multimaps_for_quality);
+        }
+        else {
+            vector<MaximalExactMatch> mems = find_smems(aln.sequence());
+            
+            // query mem hits
+            if (debug) cerr << "mems before filtering " << mems_to_json(mems) << endl;
+            for (auto& mem : mems) { get_mem_hits_if_under_max(mem); }
+            if (debug) cerr << "mems after filtering " << mems_to_json(mems) << endl;
+            
+            alignments = align_mem_multi(aln, mems, additional_multimaps_for_quality);
+        }
     }
     
     alignments = score_sort_and_deduplicate_alignments(alignments, aln);
     
     // compute mapping quality before removing extra alignments
-    if (compute_unpaired_qualities) {
+    if (compute_unpaired_quality) {
         compute_mapping_qualities(alignments);
     }
     
@@ -1474,6 +1354,11 @@
 // Use the GCSA2 index to find super-maximal exact matches.
 vector<MaximalExactMatch>
 Mapper::find_smems(const string& seq) {
+    
+    if (!gcsa || !xindex) {
+        cerr << "error:[vg::Mapper] a GCSA2/xg index pair is required to query MEMs" << endl;
+    }
+    
 
     string::const_iterator string_begin = seq.begin();
     string::const_iterator cursor = seq.end();
@@ -1767,48 +1652,48 @@
     return alns;
 }
 
-vector<Alignment> Mapper::align_mem(const Alignment& alignment, int additional_multimaps) {
-
-    if (debug) cerr << "aligning " << pb2json(alignment) << endl;
-    if (!gcsa || !xindex) {
-        cerr << "error:[vg::Mapper] a GCSA2/xg index pair is required for MEM mapping" << endl;
-        exit(1);
-    }
-    
-//    if(multimaps == 0) {
-//        // Fill in real default multimap limit
-//        multimaps = max_multimaps;
+//vector<Alignment> Mapper::align_mem(const Alignment& alignment, int additional_multimaps) {
+//
+//    if (debug) cerr << "aligning " << pb2json(alignment) << endl;
+//    if (!gcsa || !xindex) {
+//        cerr << "error:[vg::Mapper] a GCSA2/xg index pair is required for MEM mapping" << endl;
+//        exit(1);
 //    }
-
-    // use the GCSA index to determine the approximate MEMs of the read
-
-    // remove those mems which are shorter than our kmer_min (could use a new parameter)
-    // the short MEMs will have *many* hits, and we don't want to use them
-
-    // for the moment, we can just get the positions in all the mems
-    // but we may want to selectively use them
-    // such as by trying to use them as seeds in order from shortest to longest
-    vector<MaximalExactMatch> mems = find_smems(alignment.sequence());
-    if (debug) cerr << "mems before filling " << mems_to_json(mems) << endl;
-    for (auto& mem : mems) { get_mem_hits_if_under_max(mem); }
-    if (debug) cerr << "mems after filtering " << mems_to_json(mems) << endl;
-
-    return align_mem_multi(alignment, mems, additional_multimaps);
-
-    /*
-    // TODO
-    if (max_multimaps > 1) {
-        // align once per subgraph hit we get, take the best alignment
-        // uses full-length alignment
-        return align_mem_multi(alignment, mems);
-    } else {
-        // aligns only the regions of the read which aren't in the MEMs
-        // stitching together the results using the resolve_banded_multi function
-        // which presently only returns the optimal result
-        return { align_mem_optimal(alignment, mems) };
-    }
-    */
-}
+//    
+////    if(multimaps == 0) {
+////        // Fill in real default multimap limit
+////        multimaps = max_multimaps;
+////    }
+//
+//    // use the GCSA index to determine the approximate MEMs of the read
+//
+//    // remove those mems which are shorter than our kmer_min (could use a new parameter)
+//    // the short MEMs will have *many* hits, and we don't want to use them
+//
+//    // for the moment, we can just get the positions in all the mems
+//    // but we may want to selectively use them
+//    // such as by trying to use them as seeds in order from shortest to longest
+//    vector<MaximalExactMatch> mems = find_smems(alignment.sequence());
+//    if (debug) cerr << "mems before filling " << mems_to_json(mems) << endl;
+//    for (auto& mem : mems) { get_mem_hits_if_under_max(mem); }
+//    if (debug) cerr << "mems after filtering " << mems_to_json(mems) << endl;
+//
+//    return align_mem_multi(alignment, mems, additional_multimaps);
+//
+//    /*
+//    // TODO
+//    if (max_multimaps > 1) {
+//        // align once per subgraph hit we get, take the best alignment
+//        // uses full-length alignment
+//        return align_mem_multi(alignment, mems);
+//    } else {
+//        // aligns only the regions of the read which aren't in the MEMs
+//        // stitching together the results using the resolve_banded_multi function
+//        // which presently only returns the optimal result
+//        return { align_mem_optimal(alignment, mems) };
+//    }
+//    */
+//}
 
 bool Mapper::get_mem_hits_if_under_max(MaximalExactMatch& mem) {
     bool filled = false;
@@ -1902,6 +1787,12 @@
 }
 
 vector<Alignment> Mapper::align_mem_multi(const Alignment& alignment, vector<MaximalExactMatch>& mems, int additional_multimaps) {
+    
+    if (debug) cerr << "aligning " << pb2json(alignment) << endl;
+    if (!gcsa || !xindex) {
+        cerr << "error:[vg::Mapper] a GCSA2/xg index pair is required for MEM mapping" << endl;
+        exit(1);
+    }
     
     struct StrandCounts {
         uint32_t forward;
