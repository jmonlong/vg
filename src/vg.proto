syntax = "proto3";

package vg;

// *Graphs* are collections of nodes and edges.
// They can represent subgraphs of larger graphs
// or be wholly-self-sufficient.
// Protobuf memory limits of 67108864 bytes mean we typically keep the size
// of them small generating graphs as collections of smaller subgraphs.
//
message Graph {
    repeated Node node = 1; // The `Node`s that make up the graph.
    repeated Edge edge = 2; // The `Edge`s that connect the `Node`s in the graph.
    repeated Path path = 3; // A set of named `Path`s that visit sequences of oriented `Node`s.
}

// *Nodes* store sequence data.
message Node {
    string sequence = 1;   // Sequence of DNA bases represented by the Node.
    string name = 2;  // A name provides an identifier.
    int64 id = 3;     // Each Node has a unique positive nonzero ID within its Graph.
}

// *Edges* describe linkages between nodes. They are bidirected, connecting the
// end (default) or start of the "from" node to the start (default) or end of
// the "to" node.
//
message Edge {
    int64 from = 1; // ID of upstream node.
    int64 to = 2;   // ID of downstream node.
    bool from_start = 3; // If the edge leaves from the 5' (start) of a node.
    bool to_end = 4; // If the edge goes to the 3' (end) of a node.
    int32 overlap = 5; // Length of overlap between the connected `Node`s.
}

// Edits describe how to generate a new string from elements
// in the graph. To determine the new string, just walk the series of edits,
// stepping from_length distance in the basis node, and to_length in the
// novel element, replacing from_length in the basis node with the sequence.
//
//
// There are several types of Edit:
// - *matches*: from_length == to_length; sequence is empty
// - *snps*: from_length == to_length; sequence = alt
// - *deletions*: to_length == 0 && from_length > to_length; sequence is empty
// - *insertions*: from_length < to_length; sequence = alt
//
message Edit {
    int32 from_length = 1; // Length in the target/ref sequence that is removed.
    int32 to_length = 2; // Length in read/alt of the sequence it is replaced with.
    string sequence = 3; // The replacement sequence, if different from the original sequence.
}

// A Mapping defines the relationship between a node in system and another entity.
// An empty edit list implies complete match, however it is preferred to specify the full edit structure.
// as it is more complex to handle special cases.
//
message Mapping {
    Position position = 1; // The position at which the first Edit, if any, in the Mapping starts. Inclusive.
    repeated Edit edit = 2; // The series of `Edit`s to transform to region in read/alt.
    int64 rank = 5; // The 1-based rank of the mapping in its containing path.
}

// A position in the graph is a node, direction, and offset.
// The node is stored by ID, and the offset is 0-based and counts from the start of the node in the specified orientation.
// The direction specifies which orientation of the node we are considering, the forward (as stored) or reverse complement.
//
// Example:
//
//     seq+        G A T T A C A
//     offset+  → 0 1 2 3 4 5 6 7
//     
//     seq-        C T A A T G T
//     offset-  → 0 1 2 3 4 5 6 7
//
// Or both at once:
//
//     offset-    7 6 5 4 3 2 1 0 ←
//     seq+        G A T T A C A
//     offset+  → 0 1 2 3 4 5 6 7

message Position {
    int64 node_id = 1; // The Node on which the Position is.
    int64 offset = 2; // The offset into that node's sequence at which the Position occurs.
    bool is_reverse = 4; // True if we obtain the original sequence of the path by reverse complementing the mappings.
    string name = 5; // If the position is used to represent a position against a reference path
}

// Paths are walks through nodes defined by a series of `Edit`s.
// They can be used to represent:
//    - haplotypes
//    - mappings of reads, or alignments, by including edits
//    - relationships between nodes
//    - annotations from other data sources, such as:
//          genes, exons, motifs, transcripts, peaks
//
message Path {
    string name = 1; // The name of the path. Path names starting with underscore (_) are reserved for internal VG use.
    repeated Mapping mapping = 2; // The `Mapping`s which describe the order and orientation in which the Path visits `Node`s.
    bool is_circular = 3; // Set to true if the path is circular.
    int64 length = 4; // Optional length annotation for the Path.
}

// A FeatureType defines a feature
enum FeatureType {
    UNDEFINED = 0;
    HAPLOTYPE_SCORED_TAG = 1; // True if this alignment's score is adjusted for haplotype consistency, and false otherwise.
    HAPLOTYPE_LOGPROB = 2; // Actual log probability haplotype consistency likelihood
    CORRECTNESS = 3; // Correctness metric, 1 = perfectly aligned to truth, 0 = not overlapping true alignment
    SECONDARY_SCORES = 4; // The ordered list of scores of secondary mappings
    UNIQUENESS = 5; // The fraction of bases in the alignment that are covered by MEMs with <=1 total hits in the graph
    FRAGMENT_SCORE = 6; // Score under the fragment model, assume higher is better
    FRAGMENT_DISTRIBUTION_MAX = 7; // Max distance limit of the fragment length distribution under which the read was aligned
    FRAGMENT_DISTRIBUTION_MEAN = 8; // Mean of the fragment length distribution under which the read was aligned
    FRAGMENT_DISTRIBUTION_STDDEV = 9; // Standard deviation of the fragment length distribution under which the read was aligned
    FRAGMENT_DISTRIBUTION_SAME_ORIENTATION_TAG = 10; // Same-orientation flag of the fragment distribution under which the read was aligned
    FRAGMENT_DISTRIBUTION_DIRECTION_TAG = 11; // Direction flag of the fragment distribution under which the read was aligned
}

// Alignments and MultipathAlignments use a feature system for annotation.
// Features are defined by an integral ID, and can carry a double value.
// Features that are tags do not use the value. Features that can have multiple
// values can appear multiple times (like Protobuf repeated fields). String
// values are not supported.
//
// A Feature is an instance of a certain feature type, possibly with a value,
// used for annotating Alignments and MultipathAlignments
message Feature {
    FeatureType type = 1;
    double value = 2;
}


// Alignments link query strings, such as other genomes or reads, to Paths.
//
message Alignment {
    string sequence = 1; // The sequence that has been aligned.
    Path path = 2; // The Path that the sequence follows in the graph it has been aligned to, containing the `Edit`s that modify the graph to produce the sequence.
    string name = 3; // The name of the sequence that has been aligned. Similar to read name in BAM.
    bytes quality = 4; // The quality scores for the sequence, as values on a 0-255 scale.
    int32 mapping_quality = 5; // The mapping quality score for the alignment, in Phreds.
    int32 score = 6; // The score for the alignment, in points.
    int32 query_position = 7; // The offset in the query at which this Alignment occurs.
    string sample_name = 9; // The name of the sample that produced the aligned read.
    string read_group = 10; // The name of the read group to which the aligned read belongs.
    Alignment fragment_prev = 11; // The previous Alignment in the fragment. Contains just enough information to locate the full Alignment; e.g. contains an Alignment with only a name, or only a graph mapping position.
    Alignment fragment_next = 12; // Similarly, the next Alignment in the fragment.
    bool is_secondary = 15; // Flag marking the Alignment as secondary. All but one maximal-scoring alignment of a given read in a GAM file must be secondary.
    double identity = 16; // Portion of aligned bases that are perfect matches, or 0 if no bases are aligned.
    repeated Path fragment = 17; // An estimate of the length of the fragment, if this Alignment is paired.
    repeated Locus locus = 18; // The loci that this alignment supports. TODO: get rid of this, we have annotations in our data model again.
    repeated Position refpos = 19; // Position of the alignment in reference paths embedded in graph
    
    // SAMTools-style flags
    bool read_paired = 20;
    bool read_mapped = 21;
    bool mate_unmapped = 22;
    bool read_on_reverse_strand = 23;
    bool mate_on_reverse_strand = 24;
    bool soft_clipped = 25;
    bool discordant_insert_size = 26;
    
<<<<<<< HEAD
    string fragment_length_distribution = 32; // The fragment length distribution under which a paired-end alignment was aligned.

    bool haplotype_scored = 33; // True if this alignment's score is adjusted for haplotype consistency, and false otherwise.
    double haplotype_logprob = 34; // Actual log probability haplotype consistency likelihood
    double time_used = 35; // The time this alignment took
    Position to_correct = 36; // A path/offset/orientation pair specifying the distance to the correct alignment
=======
    repeated Feature feature = 35; // Allow for annotation with features 
>>>>>>> 5658de81
}

// A subgraph of the unrolled Graph in which each non-branching path is associated with an alignment
// of part of the read and part of the graph such that any path through the MultipathAlignment
// indicates a valid alignment of a read to the graph
message MultipathAlignment {
    string sequence = 1;
    bytes quality = 2;
    string name = 3;
    string sample_name = 4;
    string read_group = 5;

    // non-branching paths of the multipath alignment, each containing an alignment of part of
    // the sequence to a Graph
    // IMPORTANT: downstream applications will assume these are stored in topological order
    repeated Subpath subpath = 6;

    // -10 * log_10(probability of mismapping)
    int32 mapping_quality = 7;

    // optional: indices of Subpaths that align the beginning of the read (i.e. source nodes)
    repeated uint32 start = 8;

    // The name of the MultipathAlignment paired with this one
    string paired_read_name = 9;
    
    repeated Feature feature = 10; // Allow for annotation with features 
}

// A non-branching path of a MultipathAlignment
message Subpath {
    // describes node sequence and edits to the graph sequences
    Path path = 1;

    // the indices of subpaths in the multipath alignment that are to the right of this path
    // where right is in the direction of the end of the read sequence
    repeated uint32 next = 2;

    // score of this subpath's alignment
    int32 score = 3;
}


// Used to serialize kmer matches.
message KmerMatch {
    string sequence = 1;
    int64 node_id = 2;
    sint32 position = 3;
    
    // If true, this kmer is backwards relative to its node, and position counts from the end of the node.
    bool backward = 4; 
}

// Summarizes reads that map to single position in the graph.
// This structure is pretty much identical to a line in Samtools pileup format
// if qualities set, it must have size = num_bases
message BasePileup {
    int32 ref_base = 1;
    int32 num_bases = 2;
    string bases = 3;
    bytes qualities = 4;
}

// Collect pileup records by node.  Saves some space and hashing over
// storing individually, assuming not too sparse and avg. node length more than couple bases
// the ith BasePileup in the array corresponds to the position at offset i. 
message NodePileup {
    int64 node_id = 1;
    repeated BasePileup base_pileup = 2;
}

// Keep pileup-like record for reads that span edges
message EdgePileup {
    Edge edge = 1;
    int32 num_reads = 2;	// total reads mapped
    int32 num_forward_reads = 3; // number of reads mapped on forward strand
    bytes qualities = 4;
}

// Bundle up Node and Edge pileups
message Pileup {
    repeated NodePileup node_pileups = 1;
    repeated EdgePileup edge_pileups = 2;
}

// Enumeration of the classifications of snarls
enum SnarlType {
    UNCLASSIFIED = 0;
	ULTRABUBBLE = 1;
	UNARY = 2;
}

// Describes a subgraph that is connected to the rest of the graph by two nodes.
message Snarl {    
    // What type of snarl is this?
    SnarlType type = 1;

    // Visits that connect the Snarl to the rest of the graph
    Visit start = 2; // points *INTO* the snarl
    Visit end = 3;   // points *OUT OF* the snarl

    // If this Snarl is nested in another, this field should be filled in with a Snarl
    // that has the start and end visits filled in (other information is optional/extraneous)
    Snarl parent = 4;

    // Allows snarls to be named, e.g. by the hash of the VCF variant they come from.
    string name = 5;

    // Indicate whether there is a reversing path contained in the Snarl from either the
    // start to itself or the end to itself
    bool start_self_reachable = 6;
    bool end_self_reachable = 7;
    
    // Indicate whether the start of the Snarl is connected through to the end.
    bool start_end_reachable = 8;
    
    // Indicate whether the snarl's net graph is free of directed cycles
    bool directed_acyclic_net_graph = 9;
}

// Describes a step of a walk through a Snarl either on a node or through a child Snarl
message Visit {
    // The node ID or snarl of this step (only one should be given)
    int64 node_id = 1;
    Snarl snarl = 2; // only needs to contain the start and end Visits

    // Indicates:
    //   if node_id is specified     reverse complement of node
    //   if feature_id is specified  traversal of a child snarl entering backwards through
    //                               end and leaving backwards through start
    bool backward = 3;
}

// Describes a walk through a Snarl where each step is given as either a node or
// a child Snarl (leaving the walk through the child Snarl to another SnarlTraversal)
message SnarlTraversal {
    // Steps of the walk through a Snarl, including the start and end nodes. If the 
    // traversal includes a Visit that represents a Snarl, both the node entering the Snarl
    // and the node leaving the Snarl should be included in the traversal.
    repeated Visit visit = 1;

    // The name of the traversal can be used for a variant allele id (e.g. <parentSnarlHash>_0, <parentSnarlHash>_1...
    // or by some other arbitrary annotation , unique or non-unique, e.g. deleteterious, gain_of_function, etc., though these
    // will be lost in any indices).
    string name = 2;
}

// Describes a genetic locus with multiple possible alleles, a genotype, and observational support.
message Locus {
    // A locus may have an identifying name.
    string name = 1;
    // These are all the alleles at the locus, not just the called ones.
    // Note that a primary reference allele may or may not appear.
    repeated Path allele = 2;
    // These supports are per-allele, matching the alleles above
    repeated Support support = 3;
    // sorted by likelihood or posterior
    //  the first one is the "call"
    repeated Genotype genotype = 4;
    // We also have a Support for the locus overall, because reads may have
    // supported multiple alleles and we want to know how many total there were.
    Support overall_support = 5;
    // We track the likelihood of each allele individually, in addition to
    // genotype likelihoods. Stores the likelihood natural logged.
    repeated double allele_log_likelihood = 6;
}

// Describes a genotype at a particular locus.
message Genotype {
    // These refer to the offsets of the alleles in the Locus object.
    repeated int32 allele = 1;
    bool is_phased = 2;
    double likelihood = 3;
    double log_likelihood = 4; // Likelihood natural logged.
    double log_prior = 5; // Prior natural logged.
    double log_posterior = 6; // Posterior natural logged (unnormalized).
}

// Aggregates information about the reads supporting an allele.
message Support {
    // The overall quality of all the support, as -10 * log10(P(all support is wrong))
    double quality = 1;
    // The number of supporting reads on the forward strand (which may be fractional)
    double forward = 2;
    // The number of supporting reads on the reverse strand (which may be fractional)
    double reverse = 3;
    // TODO: what is this?
    double left = 4;
    // TODO: What is this?
    double right = 5;
}

// Support pinned to a location, which can be either a node or an edge
message LocationSupport {
    // The support
    Support support = 1;
    // The location
    oneof oneof_location {
        Edge edge = 2;
        int64 node_id = 3;
    }
}

// Translations map from one graph to another.
// A collection of these provides a covering mapping between a from and to graph.
// If each "from" path through the base graph corresponds to a "to" path in an updated graph,
// then we can use these translations to project positions, mappings, and paths in the new
// graph into the old one using the Translator interface.
message Translation {
    Path from = 1;
    Path to = 2;
}<|MERGE_RESOLUTION|>--- conflicted
+++ resolved
@@ -115,6 +115,7 @@
     FRAGMENT_DISTRIBUTION_STDDEV = 9; // Standard deviation of the fragment length distribution under which the read was aligned
     FRAGMENT_DISTRIBUTION_SAME_ORIENTATION_TAG = 10; // Same-orientation flag of the fragment distribution under which the read was aligned
     FRAGMENT_DISTRIBUTION_DIRECTION_TAG = 11; // Direction flag of the fragment distribution under which the read was aligned
+    TIME_USED = 12; // The time in microseconds that this alignment took to compute
 }
 
 // Alignments and MultipathAlignments use a feature system for annotation.
@@ -159,17 +160,9 @@
     bool mate_on_reverse_strand = 24;
     bool soft_clipped = 25;
     bool discordant_insert_size = 26;
-    
-<<<<<<< HEAD
-    string fragment_length_distribution = 32; // The fragment length distribution under which a paired-end alignment was aligned.
-
-    bool haplotype_scored = 33; // True if this alignment's score is adjusted for haplotype consistency, and false otherwise.
-    double haplotype_logprob = 34; // Actual log probability haplotype consistency likelihood
-    double time_used = 35; // The time this alignment took
+
+    repeated Feature feature = 35; // Allow for annotation with features 
     Position to_correct = 36; // A path/offset/orientation pair specifying the distance to the correct alignment
-=======
-    repeated Feature feature = 35; // Allow for annotation with features 
->>>>>>> 5658de81
 }
 
 // A subgraph of the unrolled Graph in which each non-branching path is associated with an alignment
